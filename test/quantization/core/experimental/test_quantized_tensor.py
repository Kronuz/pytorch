

# Owner(s): ["oncall: quantization"]

<<<<<<< HEAD
import torch
from torch import quantize_per_tensor
from torch.ao.quantization.experimental.APoT_tensor import TensorAPoT
=======
from torch.ao.quantization.experimental.quantizer import APoTQuantizer
>>>>>>> 21c8fb8b
import unittest
import random
quantize_APoT = TensorAPoT.quantize_APoT
dequantize = TensorAPoT.dequantize

class TestQuantizedTensor(unittest.TestCase):
<<<<<<< HEAD
    r""" Tests quantize_APoT result (int representation) on random 1-dim tensor
        and hardcoded values for b, k by comparing to uniform quantization
        (non-uniform quantization reduces to uniform for k = 1)
        quantized tensor (https://pytorch.org/docs/stable/generated/torch.quantize_per_tensor.html)
        * tensor2quantize: Tensor
        * b: 4
        * k: 1
    """
    def test_quantize_APoT_rand_1d(self):
        # generate random size of tensor2dequantize between 1 -> 20
        size = random.randint(1, 20)

        # generate tensor with random fp values
        tensor2quantize = torch.rand(size, dtype=torch.float)

        qtensor = TensorAPoT(4, 1, False)

        # get apot quantized tensor result
        qtensor = qtensor.quantize_APoT(tensor2quantize=tensor2quantize, use_int_repr=True)

        # get uniform quantization quantized tensor result
        uniform_quantized = quantize_per_tensor(input=tensor2quantize, scale=1.0, zero_point=0, dtype=torch.quint8).int_repr()

        qtensor_data = torch.tensor(qtensor.data).type(torch.uint8)
        uniform_quantized_tensor = uniform_quantized.data

        self.assertTrue(torch.equal(qtensor_data, uniform_quantized_tensor))

    r""" Tests quantize_APoT result (int representation) on random 2-dim tensor
        and hardcoded values for b, k by comparing to uniform quantization
        (non-uniform quantization reduces to uniform for k = 1)
        quantized tensor (https://pytorch.org/docs/stable/generated/torch.quantize_per_tensor.html)
        * tensor2quantize: Tensor
        * b: 4
        * k: 1
    """
    def test_quantize_APoT_rand_2d(self):
        # generate random size of tensor2dequantize between 1 -> 20
        size = random.randint(1, 20)

        # generate tensor with random fp values
        tensor2quantize = torch.rand((size, size), dtype=torch.float)

        qtensor = TensorAPoT(4, 1, False)

        # get apot quantized tensor result
        qtensor = qtensor.quantize_APoT(tensor2quantize=tensor2quantize, use_int_repr=True)

        # get uniform quantization quantized tensor result
        uniform_quantized = quantize_per_tensor(input=tensor2quantize, scale=1.0, zero_point=0, dtype=torch.quint8).int_repr()

        qtensor_data = torch.tensor(qtensor.data).type(torch.uint8)
        uniform_quantized_tensor = uniform_quantized.data

        self.assertTrue(torch.equal(qtensor_data, uniform_quantized_tensor))

    r""" Tests quantize_APoT for k != 1.
        Tests quantize_APoT result (reduced precision fp representation) on
        random 1-dim tensor and hardcoded values for b=4, k=2 by comparing results to
        hand-calculated error bound (+/- 0.25 between reduced precision fp representation
        and original input tensor values because max difference between quantization levels
        for b=4, k=2 is 0.25).
        * tensor2quantize: Tensor
        * b: 4
        * k: 2
    """
    def test_quantize_APoT_k2(self):
        # generate random size of tensor2dequantize between 1 -> 20
        size = random.randint(1, 20)

        # generate tensor with random fp values
        tensor2quantize = torch.rand((size), dtype=torch.float)

        qtensor = TensorAPoT(4, 2, False)

        # get apot quantized tensor result
        qtensor = qtensor.quantize_APoT(tensor2quantize=tensor2quantize, use_int_repr=False)
        qtensor_data = torch.tensor(qtensor.data).type(torch.float)

        expectedResult = True

        for result, orig in zip(qtensor_data, tensor2quantize):
            if abs(result - orig) > 0.25:
                expectedResult = False

        self.assertTrue(expectedResult)

    r""" Tests quantize_APoT result (reduced precision fp representation) on random 1-dim tensor
        and hardcoded values for b, k by comparing to int representation
        * tensor2quantize: Tensor
        * b: 4
        * k: 2
    """
    def test_quantize_APoT_reduced_precision(self):
        # generate random size of tensor2dequantize between 1 -> 20
        size = random.randint(1, 20)

        # generate tensor with random fp values
        tensor2quantize = torch.rand(size, dtype=torch.float)

        qtensor = TensorAPoT(4, 2, False)

        # get apot reduced precision fp quantized tensor result
        qtensor_red_prec = torch.clone(qtensor.quantize_APoT(tensor2quantize=tensor2quantize,
                                                             use_int_repr=False))
        reduced_precision_lst = list(qtensor_red_prec)

        # get apot int representation quantized tensor result
        qtensor_int_rep = torch.clone(qtensor.quantize_APoT(tensor2quantize=tensor2quantize, use_int_repr=True))
        int_rep_lst = list(qtensor_int_rep)

        # get quantization levels and level indices
        quant_levels_lst = list(qtensor.quantization_levels)
        level_indices_lst = list(qtensor.level_indices)

        # compare with quantized int representation to verify result
        expectedResult = True
        for ele, i in zip(reduced_precision_lst, int_rep_lst):
            reduced_prec_idx = quant_levels_lst.index(ele)
            int_rep_idx = level_indices_lst.index(i)
            if int_rep_idx != reduced_prec_idx:
                expectedResult = False

        self.assertTrue(expectedResult)

    def test_dequantize(self):
        with self.assertRaises(NotImplementedError):
            TensorAPoT.dequantize(self)


    def test_q_apot_alpha(self):
        with self.assertRaises(NotImplementedError):
            TensorAPoT.q_apot_alpha(self)
=======
    def test_int_repr(self):
        quantizer = APoTQuantizer()
        with self.assertRaises(NotImplementedError):
            quantizer.int_repr()
>>>>>>> 21c8fb8b

if __name__ == '__main__':
    unittest.main()<|MERGE_RESOLUTION|>--- conflicted
+++ resolved
@@ -1,160 +1,16 @@
-
-
 # Owner(s): ["oncall: quantization"]
 
-<<<<<<< HEAD
-import torch
-from torch import quantize_per_tensor
-from torch.ao.quantization.experimental.APoT_tensor import TensorAPoT
-=======
 from torch.ao.quantization.experimental.quantizer import APoTQuantizer
->>>>>>> 21c8fb8b
 import unittest
 import random
 quantize_APoT = TensorAPoT.quantize_APoT
 dequantize = TensorAPoT.dequantize
 
 class TestQuantizedTensor(unittest.TestCase):
-<<<<<<< HEAD
-    r""" Tests quantize_APoT result (int representation) on random 1-dim tensor
-        and hardcoded values for b, k by comparing to uniform quantization
-        (non-uniform quantization reduces to uniform for k = 1)
-        quantized tensor (https://pytorch.org/docs/stable/generated/torch.quantize_per_tensor.html)
-        * tensor2quantize: Tensor
-        * b: 4
-        * k: 1
-    """
-    def test_quantize_APoT_rand_1d(self):
-        # generate random size of tensor2dequantize between 1 -> 20
-        size = random.randint(1, 20)
-
-        # generate tensor with random fp values
-        tensor2quantize = torch.rand(size, dtype=torch.float)
-
-        qtensor = TensorAPoT(4, 1, False)
-
-        # get apot quantized tensor result
-        qtensor = qtensor.quantize_APoT(tensor2quantize=tensor2quantize, use_int_repr=True)
-
-        # get uniform quantization quantized tensor result
-        uniform_quantized = quantize_per_tensor(input=tensor2quantize, scale=1.0, zero_point=0, dtype=torch.quint8).int_repr()
-
-        qtensor_data = torch.tensor(qtensor.data).type(torch.uint8)
-        uniform_quantized_tensor = uniform_quantized.data
-
-        self.assertTrue(torch.equal(qtensor_data, uniform_quantized_tensor))
-
-    r""" Tests quantize_APoT result (int representation) on random 2-dim tensor
-        and hardcoded values for b, k by comparing to uniform quantization
-        (non-uniform quantization reduces to uniform for k = 1)
-        quantized tensor (https://pytorch.org/docs/stable/generated/torch.quantize_per_tensor.html)
-        * tensor2quantize: Tensor
-        * b: 4
-        * k: 1
-    """
-    def test_quantize_APoT_rand_2d(self):
-        # generate random size of tensor2dequantize between 1 -> 20
-        size = random.randint(1, 20)
-
-        # generate tensor with random fp values
-        tensor2quantize = torch.rand((size, size), dtype=torch.float)
-
-        qtensor = TensorAPoT(4, 1, False)
-
-        # get apot quantized tensor result
-        qtensor = qtensor.quantize_APoT(tensor2quantize=tensor2quantize, use_int_repr=True)
-
-        # get uniform quantization quantized tensor result
-        uniform_quantized = quantize_per_tensor(input=tensor2quantize, scale=1.0, zero_point=0, dtype=torch.quint8).int_repr()
-
-        qtensor_data = torch.tensor(qtensor.data).type(torch.uint8)
-        uniform_quantized_tensor = uniform_quantized.data
-
-        self.assertTrue(torch.equal(qtensor_data, uniform_quantized_tensor))
-
-    r""" Tests quantize_APoT for k != 1.
-        Tests quantize_APoT result (reduced precision fp representation) on
-        random 1-dim tensor and hardcoded values for b=4, k=2 by comparing results to
-        hand-calculated error bound (+/- 0.25 between reduced precision fp representation
-        and original input tensor values because max difference between quantization levels
-        for b=4, k=2 is 0.25).
-        * tensor2quantize: Tensor
-        * b: 4
-        * k: 2
-    """
-    def test_quantize_APoT_k2(self):
-        # generate random size of tensor2dequantize between 1 -> 20
-        size = random.randint(1, 20)
-
-        # generate tensor with random fp values
-        tensor2quantize = torch.rand((size), dtype=torch.float)
-
-        qtensor = TensorAPoT(4, 2, False)
-
-        # get apot quantized tensor result
-        qtensor = qtensor.quantize_APoT(tensor2quantize=tensor2quantize, use_int_repr=False)
-        qtensor_data = torch.tensor(qtensor.data).type(torch.float)
-
-        expectedResult = True
-
-        for result, orig in zip(qtensor_data, tensor2quantize):
-            if abs(result - orig) > 0.25:
-                expectedResult = False
-
-        self.assertTrue(expectedResult)
-
-    r""" Tests quantize_APoT result (reduced precision fp representation) on random 1-dim tensor
-        and hardcoded values for b, k by comparing to int representation
-        * tensor2quantize: Tensor
-        * b: 4
-        * k: 2
-    """
-    def test_quantize_APoT_reduced_precision(self):
-        # generate random size of tensor2dequantize between 1 -> 20
-        size = random.randint(1, 20)
-
-        # generate tensor with random fp values
-        tensor2quantize = torch.rand(size, dtype=torch.float)
-
-        qtensor = TensorAPoT(4, 2, False)
-
-        # get apot reduced precision fp quantized tensor result
-        qtensor_red_prec = torch.clone(qtensor.quantize_APoT(tensor2quantize=tensor2quantize,
-                                                             use_int_repr=False))
-        reduced_precision_lst = list(qtensor_red_prec)
-
-        # get apot int representation quantized tensor result
-        qtensor_int_rep = torch.clone(qtensor.quantize_APoT(tensor2quantize=tensor2quantize, use_int_repr=True))
-        int_rep_lst = list(qtensor_int_rep)
-
-        # get quantization levels and level indices
-        quant_levels_lst = list(qtensor.quantization_levels)
-        level_indices_lst = list(qtensor.level_indices)
-
-        # compare with quantized int representation to verify result
-        expectedResult = True
-        for ele, i in zip(reduced_precision_lst, int_rep_lst):
-            reduced_prec_idx = quant_levels_lst.index(ele)
-            int_rep_idx = level_indices_lst.index(i)
-            if int_rep_idx != reduced_prec_idx:
-                expectedResult = False
-
-        self.assertTrue(expectedResult)
-
-    def test_dequantize(self):
-        with self.assertRaises(NotImplementedError):
-            TensorAPoT.dequantize(self)
-
-
-    def test_q_apot_alpha(self):
-        with self.assertRaises(NotImplementedError):
-            TensorAPoT.q_apot_alpha(self)
-=======
     def test_int_repr(self):
         quantizer = APoTQuantizer()
         with self.assertRaises(NotImplementedError):
             quantizer.int_repr()
->>>>>>> 21c8fb8b
 
 if __name__ == '__main__':
     unittest.main()
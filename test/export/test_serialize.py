--- conflicted
+++ resolved
@@ -1,73 +1,15 @@
 # Owner(s): ["module: dynamo"]
 import unittest
 
+import torch
 import torch._dynamo as torchdynamo
-<<<<<<< HEAD
 from torch._export import export
-from torch._export.serialize import (
-    convert_fake_tensor_to_tensor_meta,
-    convert_tensor_meta_to_fake_tensor,
-    serialize,
-)
-from torch._subclasses.fake_tensor import FakeTensor
-=======
->>>>>>> e1e1aa68
+from torch._export.serialize import serialize
 from torch.testing._internal.common_utils import run_tests, TestCase
 
 
 @unittest.skipIf(not torchdynamo.is_dynamo_supported(), "dynamo doesn't support")
 class TestSerialize(TestCase):
-<<<<<<< HEAD
-    def test_pickle(self) -> None:
-        def f(x: torch.Tensor) -> torch.Tensor:
-            def true_fn(x):
-                def inner_true_fn(y):
-                    return x + y
-
-                return inner_true_fn(x)
-
-            def false_fn(x):
-                def inner_false_fn(y):
-                    return x - y
-
-                return inner_false_fn(x)
-
-            return control_flow.cond(x.shape[0] < 10, true_fn, false_fn, [x])
-
-        inputs = (torch.ones(3),)
-        ep = export(f, inputs)
-
-        # Pickle the ExportGraphModule
-        pickled_ep = pickle.dumps(convert_fake_tensor_to_tensor_meta(copy.deepcopy(ep))[0])
-        loaded_ep = convert_tensor_meta_to_fake_tensor(pickle.loads(pickled_ep))
-
-        for node1, node2 in zip(loaded_ep.graph.nodes, ep.graph.nodes):
-            val1 = node1.meta.get("val", None)
-            val2 = node2.meta.get("val", None)
-
-            if val1 is None or val2 is None:
-                # Either both are None
-                self.assertEqual(val1, val2)
-            elif isinstance(val1, FakeTensor) and isinstance(val2, FakeTensor):
-                # Or both are fake tensors with the same shape/dtype
-                self.assertEqual(val1.shape, val2.shape)
-                self.assertEqual(val1.dtype, val2.dtype)
-            elif isinstance(val1, list) and isinstance(val2, list):
-                # Or both are fake tensors lists with one element and with the
-                # same shape/dtype
-                self.assertTrue(len(val1) == len(val2) and len(val1) == 1)
-                self.assertEqual(val1[0].shape, val2[0].shape)
-                self.assertEqual(val1[0].dtype, val2[0].dtype)
-            else:
-                # For expressions like 's0 < 10' can only compare through string
-                self.assertEqual(str(val1), str(val2))
-
-        self.assertTrue(torch.allclose(loaded_ep(*inputs), ep(*inputs)))
-
-        # Check metadata
-        self.assertEqual(ep.call_spec.in_spec, loaded_ep.call_spec.in_spec)
-        self.assertEqual(ep.call_spec.out_spec, loaded_ep.call_spec.out_spec)
-
     def test_serialize_multiple_returns_from_node(self) -> None:
         class MyModule(torch.nn.Module):
             def __init__(self):
@@ -193,9 +135,6 @@
         self.assertEqual(node.inputs[4].arg.as_string, "right")
         self.assertEqual(node.inputs[5].arg.as_none, ())
 
-=======
-    pass
->>>>>>> e1e1aa68
 
 if __name__ == '__main__':
     run_tests()
#!/bin/bash

# shellcheck source=./common.sh
source "$(dirname "${BASH_SOURCE[0]}")/common.sh"

if [[ ${BUILD_ENVIRONMENT} == *onnx* ]]; then
  pip install click mock tabulate networkx==2.0
  pip -q install --user "file:///var/lib/jenkins/workspace/third_party/onnx#egg=onnx"
fi

# Skip tests in environments where they are not built/applicable
if [[ "${BUILD_ENVIRONMENT}" == *-android* ]]; then
  echo 'Skipping tests'
  exit 0
fi
if [[ "${BUILD_ENVIRONMENT}" == *-rocm* ]]; then
  # temporary to locate some kernel issues on the CI nodes
  export HSAKMT_DEBUG_LEVEL=4
fi
# These additional packages are needed for circleci ROCm builds.
if [[ $BUILD_ENVIRONMENT == *rocm* ]]; then
    # Need networkx 2.0 because bellmand_ford was moved in 2.1 . Scikit-image by
    # defaults installs the most recent networkx version, so we install this lower
    # version explicitly before scikit-image pulls it in as a dependency
    pip install networkx==2.0
    # click - onnx
    pip install --progress-bar off click protobuf tabulate virtualenv mock typing-extensions
fi

# Find where cpp tests and Caffe2 itself are installed
if [[ "$BUILD_ENVIRONMENT" == *cmake* ]]; then
  # For cmake only build we install everything into /usr/local
  cpp_test_dir="$INSTALL_PREFIX/cpp_test"
  ld_library_path="$INSTALL_PREFIX/lib"
else
  # For Python builds we install into python
  # cd to /usr first so the python import doesn't get confused by any 'caffe2'
  # directory in cwd
  python_installation="$(dirname $(dirname $(cd /usr && $PYTHON -c 'import os; import caffe2; print(os.path.realpath(caffe2.__file__))')))"
  caffe2_pypath="$python_installation/caffe2"
  cpp_test_dir="$python_installation/torch/test"
  ld_library_path="$python_installation/torch/lib"
fi

################################################################################
# C++ tests #
################################################################################
# Only run cpp tests in the first shard, don't run cpp tests a second time in the second shard
if [[ "${SHARD_NUMBER:-1}" == "1" ]]; then
  echo "Running C++ tests.."
  for test in $(find "$cpp_test_dir" -executable -type f); do
    case "$test" in
      # skip tests we know are hanging or bad
      */mkl_utils_test|*/aten/integer_divider_test)
        continue
        ;;
      */scalar_tensor_test|*/basic|*/native_test)
        if [[ "$BUILD_ENVIRONMENT" == *rocm* ]]; then
          continue
        else
          LD_LIBRARY_PATH="$ld_library_path" "$test"
        fi
        ;;
      */*_benchmark)
        LD_LIBRARY_PATH="$ld_library_path" "$test" --benchmark_color=false
        ;;
      *)
        # Currently, we use a mixture of gtest (caffe2) and Catch2 (ATen). While
        # planning to migrate to gtest as the common PyTorch c++ test suite, we
        # currently do NOT use the xml test reporter, because Catch doesn't
        # support multiple reporters
        # c.f. https://github.com/catchorg/Catch2/blob/master/docs/release-notes.md#223
        # which means that enabling XML output means you lose useful stdout
        # output for Jenkins.  It's more important to have useful console
        # output than it is to have XML output for Jenkins.
        # Note: in the future, if we want to use xml test reporter once we switch
        # to all gtest, one can simply do:
        LD_LIBRARY_PATH="$ld_library_path" \
            "$test" --gtest_output=xml:"$gtest_reports_dir/$(basename $test).xml"
        ;;
    esac
  done
fi

################################################################################
# Python tests #
################################################################################
if [[ "$BUILD_ENVIRONMENT" == *cmake* ]]; then
  exit 0
fi

# If pip is installed as root, we must use sudo.
# CircleCI docker images could install conda as jenkins user, or use the OS's python package.
PIP=$(which pip)
PIP_USER=$(stat --format '%U' $PIP)
CURRENT_USER=$(id -u -n)
if [[ "$PIP_USER" = root && "$CURRENT_USER" != root ]]; then
  MAYBE_SUDO=sudo
fi

# Uninstall pre-installed hypothesis and coverage to use an older version as newer
# versions remove the timeout parameter from settings which ideep/conv_transpose_test.py uses
$MAYBE_SUDO pip -q uninstall -y hypothesis
$MAYBE_SUDO pip -q uninstall -y coverage

# "pip install hypothesis==3.44.6" from official server is unreliable on
# CircleCI, so we host a copy on S3 instead
$MAYBE_SUDO pip -q install attrs==18.1.0 -f https://s3.amazonaws.com/ossci-linux/wheels/attrs-18.1.0-py2.py3-none-any.whl
$MAYBE_SUDO pip -q install coverage==4.5.1 -f https://s3.amazonaws.com/ossci-linux/wheels/coverage-4.5.1-cp36-cp36m-macosx_10_12_x86_64.whl
$MAYBE_SUDO pip -q install hypothesis==3.44.6 -f https://s3.amazonaws.com/ossci-linux/wheels/hypothesis-3.44.6-py3-none-any.whl

# Collect additional tests to run (outside caffe2/python)
EXTRA_TESTS=()

# CUDA builds always include NCCL support
if [[ "$BUILD_ENVIRONMENT" == *-cuda* ]] || [[ "$BUILD_ENVIRONMENT" == *-rocm* ]]; then
  EXTRA_TESTS+=("$caffe2_pypath/contrib/nccl")
fi

rocm_ignore_test=()
if [[ $BUILD_ENVIRONMENT == *-rocm* ]]; then
  # Currently these tests are failing on ROCM platform:

  # On ROCm, RCCL (distributed) development isn't complete.
  # https://github.com/ROCmSoftwarePlatform/rccl
  rocm_ignore_test+=("--ignore $caffe2_pypath/python/data_parallel_model_test.py")

  # This test has been flaky in ROCm CI (but note the tests are
  # cpu-only so should be unrelated to ROCm)
  rocm_ignore_test+=("--ignore $caffe2_pypath/python/operator_test/blobs_queue_db_test.py")
  # This test is skipped on Jenkins(compiled without MKL) and otherwise known flaky
  rocm_ignore_test+=("--ignore $caffe2_pypath/python/ideep/convfusion_op_test.py")
  # This test is skipped on Jenkins(compiled without MKL) and causing segfault on Circle
  rocm_ignore_test+=("--ignore $caffe2_pypath/python/ideep/pool_op_test.py")
fi

echo "Running Python tests.."
# locale setting is required by click package
for loc in "en_US.utf8" "C.UTF-8"; do
  if locale -a | grep "$loc" >/dev/null 2>&1; then
    export LC_ALL="$loc"
    export LANG="$loc"
    break;
  fi
done

# Some Caffe2 tests fail when run using AVX512 ISA, see https://github.com/pytorch/pytorch/issues/66111
export DNNL_MAX_CPU_ISA=AVX2

# Should still run even in the absence of SHARD_NUMBER
if [[ "${SHARD_NUMBER:-1}" == "1" ]]; then
  pip install --user pytest-sugar
  # NB: Warnings are disabled because they make it harder to see what
  # the actual erroring test is
  "$PYTHON" \
    -m pytest \
    -x \
    -v \
    --disable-warnings \
    --junit-xml="$pytest_reports_dir/result.xml" \
    --ignore "$caffe2_pypath/python/test/executor_test.py" \
    --ignore "$caffe2_pypath/python/operator_test/matmul_op_test.py" \
    --ignore "$caffe2_pypath/python/operator_test/pack_ops_test.py" \
    --ignore "$caffe2_pypath/python/mkl/mkl_sbn_speed_test.py" \
    --ignore "$caffe2_pypath/python/trt/test_pt_onnx_trt.py" \
    ${rocm_ignore_test[@]} \
    "$caffe2_pypath/python" \
    "${EXTRA_TESTS[@]}"
fi

##############
# ONNX tests #
##############
if [[ "$BUILD_ENVIRONMENT" == *onnx* ]]; then
  pip install -q --user --no-use-pep517 "git+https://github.com/pytorch/vision.git@$(cat .github/ci_commit_pins/vision.txt)"
<<<<<<< HEAD
  pip install -q --user ninja flatbuffers==2.0 numpy==1.21.5 onnxruntime==1.12.1 beartype==0.10.4
  # TODO: change this when onnx-script is on testPypi
  pip install 'onnx-script @ git+https://github.com/microsoft/onnx-script'
=======
  pip install -q --user ninja flatbuffers==2.0 numpy==1.21.5 onnxruntime==1.12.1 beartype==0.10.4 onnx==1.12.0
>>>>>>> 05e96c39
  # numba requires numpy <= 1.20, onnxruntime requires numpy >= 1.21.
  # We don't actually need it for our tests, but it's imported if it's present, so uninstall.
  pip uninstall -q --yes numba
  # JIT C++ extensions require ninja, so put it into PATH.
  export PATH="/var/lib/jenkins/.local/bin:$PATH"
  "$ROOT_DIR/scripts/onnx/test.sh"
fi<|MERGE_RESOLUTION|>--- conflicted
+++ resolved
@@ -173,13 +173,9 @@
 ##############
 if [[ "$BUILD_ENVIRONMENT" == *onnx* ]]; then
   pip install -q --user --no-use-pep517 "git+https://github.com/pytorch/vision.git@$(cat .github/ci_commit_pins/vision.txt)"
-<<<<<<< HEAD
-  pip install -q --user ninja flatbuffers==2.0 numpy==1.21.5 onnxruntime==1.12.1 beartype==0.10.4
+  pip install -q --user ninja flatbuffers==2.0 numpy==1.21.5 onnxruntime==1.12.1 beartype==0.10.4 onnx==1.12.0
   # TODO: change this when onnx-script is on testPypi
   pip install 'onnx-script @ git+https://github.com/microsoft/onnx-script'
-=======
-  pip install -q --user ninja flatbuffers==2.0 numpy==1.21.5 onnxruntime==1.12.1 beartype==0.10.4 onnx==1.12.0
->>>>>>> 05e96c39
   # numba requires numpy <= 1.20, onnxruntime requires numpy >= 1.21.
   # We don't actually need it for our tests, but it's imported if it's present, so uninstall.
   pip uninstall -q --yes numba

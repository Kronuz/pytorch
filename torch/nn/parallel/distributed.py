--- conflicted
+++ resolved
@@ -1,6 +1,5 @@
 import copy
 import functools
-from collections import defaultdict, deque
 import inspect
 import itertools
 import logging
@@ -8,15 +7,11 @@
 import sys
 import warnings
 import weakref
+from collections import defaultdict, deque
 from contextlib import contextmanager
 from dataclasses import dataclass, fields, is_dataclass
-<<<<<<< HEAD
 from enum import auto, Enum
-from typing import Any, Callable, Type
-=======
-from enum import Enum, auto
-from typing import Callable, Any, Type, Tuple, Optional, List
->>>>>>> 66c09b5f
+from typing import Any, Callable, List, Optional, Tuple, Type
 
 import torch
 import torch.distributed as dist
@@ -29,15 +24,12 @@
 if dist.is_available():
     from torch.distributed.distributed_c10d import _get_default_group, ReduceOp
     from torch.distributed.utils import (
+        _alloc_storage,
+        _apply_to_tensors,
+        _free_storage,
         _sync_module_states,
         _to_kwargs,
-<<<<<<< HEAD
         _verify_param_shape_across_processes,
-=======
-        _apply_to_tensors,
-        _alloc_storage,
-        _free_storage,
->>>>>>> 66c09b5f
     )
 if torch.distributed.rpc.is_available():
     RPC_AVAILABLE = True
@@ -48,10 +40,10 @@
 from ..modules import Module
 from .scatter_gather import gather, scatter_kwargs  # noqa: F401
 
-
 __all__ = ["DistributedDataParallel"]
 
 logger = logging.getLogger(__name__)
+
 
 @dataclass
 class _MixedPrecision:
@@ -95,15 +87,17 @@
     # in full precision. For DDP, this can be implemented by not performing the
     # parameter cast for BN and LN units.
 
+
 def _cast_buffers(mixed_precision_config, root_module):
     """
     Casts buffers to the given ``buffer_dtype``.
     """
     for buf in root_module.buffers():
-        if hasattr(buf, '_ddp_ignored') and buf._ddp_ignored:
+        if hasattr(buf, "_ddp_ignored") and buf._ddp_ignored:
             continue
 
         buf.data = buf.to(dtype=mixed_precision_config.buffer_dtype)
+
 
 def _setup_mixed_precision_params(mixed_precision_config, root_module):
     """
@@ -111,10 +105,10 @@
     """
     for param in root_module.parameters():
         # Do not setup mixed precision for DDP ignored parameters.
-        if hasattr(param, '_ddp_ignored') and param._ddp_ignored:
+        if hasattr(param, "_ddp_ignored") and param._ddp_ignored:
             continue
 
-        if not hasattr(param, '_mp_param'):
+        if not hasattr(param, "_mp_param"):
             param._mp_param = torch.zeros_like(
                 param,
                 device=param.device,
@@ -125,6 +119,7 @@
             # _fp_param will point to the full precision param so it can be switched
             # back to at the end of forward / backward.
             param._fp_param = param.data
+
 
 def _cast_forward_inputs(
     input_dtype: Optional[torch.dtype],
@@ -135,15 +130,14 @@
     Casts input args and kwargs to the given input_dtype. Note that only
     floating point tensors are cast.
     """
+
     def cast_fn(x: torch.Tensor) -> torch.Tensor:
         if not torch.is_floating_point(x) or x.dtype == input_dtype:
             return x
         return x.to(input_dtype)
 
-    return (
-        _apply_to_tensors(cast_fn, args),
-        _apply_to_tensors(cast_fn, kwargs)
-    )
+    return (_apply_to_tensors(cast_fn, args), _apply_to_tensors(cast_fn, kwargs))
+
 
 def _tree_flatten_with_rref(output):
     output_is_rref = RPC_AVAILABLE and isinstance(output, RRef)
@@ -665,11 +659,13 @@
         super().__init__()
         Joinable.__init__(self)
         self.logger = None
-        if bool(delay_all_reduce_named_params is not None) != bool(param_to_hook_all_reduce is not None):
+        if bool(delay_all_reduce_named_params is not None) != bool(
+            param_to_hook_all_reduce is not None
+        ):
             self._log_and_throw(
                 ValueError,
                 "delay_all_reduce_named_params and param_to_hook_all_reduce "
-                "need to be set at the same time."
+                "need to be set at the same time.",
             )
 
         self._delay_all_reduce_params = []
@@ -677,20 +673,16 @@
             self.parameters_to_ignore = set(module._ddp_params_and_buffers_to_ignore)
         else:
             self.parameters_to_ignore = set()
-<<<<<<< HEAD
+        if delay_all_reduce_named_params is not None:
+            for name, param in delay_all_reduce_named_params:
+                self.parameters_to_ignore.add(name)
+                self._delay_all_reduce_params.append(param)
+
         self._module_parameters = [
             p
             for n, p in module.named_parameters()
             if n not in self.parameters_to_ignore
         ]
-=======
-        if delay_all_reduce_named_params is not None:
-            for name, param in delay_all_reduce_named_params:
-                self.parameters_to_ignore.add(name)
-                self._delay_all_reduce_params.append(param)
-
-        self._module_parameters = [p for n, p in module.named_parameters() if n not in self.parameters_to_ignore]
->>>>>>> 66c09b5f
         if not any((p.requires_grad for p in self._module_parameters)):
             if len(self._delay_all_reduce_params):
                 logger.info("Delay the AllReduce of all parameters.")
@@ -824,14 +816,8 @@
             params_and_buffers_to_ignore=self.parameters_to_ignore,
         )
         # In debug mode, build a mapping of parameter index -> parameter.
-<<<<<<< HEAD
         param_to_name_mapping = self._build_debug_param_to_name_mapping(parameters)
-=======
-        param_to_name_mapping = self._build_debug_param_to_name_mapping(
-            parameters
-        )
-
->>>>>>> 66c09b5f
+
         # Builds reducer.
         self._ddp_init_helper(
             parameters,
@@ -854,15 +840,19 @@
             # before running computation.
             for module in self.module.modules():
                 module.register_forward_pre_hook(
-                    self._module_wait_for_copy_hook, prepend=False, with_kwargs=True,
+                    self._module_wait_for_copy_hook,
+                    prepend=False,
+                    with_kwargs=True,
                 )
             # Set up callbacks in backward to upcast and use full precision
             # params. TODO (rohan-varma): Make this compose with general
             # comm hooks and apply_optimizer_in_backward. Importing inline to
             # avoid circular import issue.
             from torch.distributed.algorithms.ddp_comm_hooks.mixed_precision_hooks import (
-                _reducer_allreduce_and_upcast_hook, _AllreduceUpcastHookState
-            )
+                _AllreduceUpcastHookState,
+                _reducer_allreduce_and_upcast_hook,
+            )
+
             upcast_hook_state = _AllreduceUpcastHookState(
                 ddp_weakref=weakref.ref(self),
                 upcast_stream=torch.cuda.Stream(),
@@ -907,7 +897,9 @@
 
         def _delayed_all_reduce(grad):
             self._delay_grad_buffer.div_(world_size)  # type: ignore[union-attr]
-            _ = dist.all_reduce(self._delay_grad_buffer, group=process_group, async_op=True)
+            _ = dist.all_reduce(
+                self._delay_grad_buffer, group=process_group, async_op=True
+            )
             return grad
 
         param_to_hook_all_reduce.register_hook(_delayed_all_reduce)
@@ -997,11 +989,7 @@
         """
         self.reducer._autograd_hook(idx)  # type: ignore[attr-defined]
 
-    def _root_copy_hook(
-        self,
-        *args: Any,
-        **kwargs: Any
-    ) -> None:
+    def _root_copy_hook(self, *args: Any, **kwargs: Any) -> None:
         """
         When training with DDP mixed precision, this root pre-forward hook kicks
         off low precision copies on a separate stream and creates respective
@@ -1015,7 +1003,7 @@
             for submodule in self.module.modules():
                 for param in submodule.parameters(recurse=False):
                     # Do not cast DDP ignored parameters.
-                    if hasattr(param, '_ddp_ignored') and param._ddp_ignored:
+                    if hasattr(param, "_ddp_ignored") and param._ddp_ignored:
                         continue
                     _alloc_storage(param._mp_param, param.size())
                     # copy() implicitly casts to low precision
@@ -1058,10 +1046,7 @@
         event.wait(stream=torch.cuda.current_stream())
         for p in module.parameters(recurse=False):
             # Don't register hooks if param does not require grad
-            if (
-                not p.requires_grad
-                or (hasattr(p, '_ddp_ignored') and p._ddp_ignored)
-            ):
+            if not p.requires_grad or (hasattr(p, "_ddp_ignored") and p._ddp_ignored):
                 continue
             # We need to register autograd hook here instead of DDP's ctor
             # since we're working with the low precision param. Register them
@@ -1409,9 +1394,7 @@
             )
             args, kwargs = inputs[0], kwargs[0]  # type: ignore[index]
             # Cast inputs to reduced precision if needed.
-            if (
-                self.mixed_precision is not None
-            ):
+            if self.mixed_precision is not None:
                 args, kwargs = _cast_forward_inputs(
                     self.mixed_precision.param_dtype,
                     *args,
@@ -1422,9 +1405,7 @@
         else:
             # Cast inputs to reduced precision if needed.
             # TODO (rohan-varma) test this codepath.
-            if (
-                self.mixed_precision is not None
-            ):
+            if self.mixed_precision is not None:
                 inputs, kwargs = _cast_forward_inputs(
                     self.mixed_precision.param_dtype,
                     *inputs,
@@ -1455,18 +1436,12 @@
                 self._delay_grad_buffer.zero_()
 
     def forward(self, *inputs, **kwargs):
-<<<<<<< HEAD
         with torch.autograd.profiler.record_function("DistributedDataParallel.forward"):
-=======
-        with torch.autograd.profiler.record_function(
-            "DistributedDataParallel.forward"
-        ):
             if self._delay_all_reduce_all_params:
                 output = self.module.forward(*inputs, **kwargs)
                 self._clear_grad_buffer()
                 return output
 
->>>>>>> 66c09b5f
             if torch.is_grad_enabled() and self.require_backward_grad_sync:
                 assert self.logger is not None
                 self.logger.set_runtime_stats_and_log()
@@ -2140,7 +2115,10 @@
                 "Communication hook: return annotation should be torch.futures.Future[torch.Tensor].",
             )
 
-        if hook.__name__ in ["bf16_compress_hook", "bf16_compress_wrapper_hook"] and (
+        if hook.__name__ in [
+            "bf16_compress_hook",
+            "bf16_compress_wrapper_hook",
+        ] and (
             (torch.version.cuda is None and torch.version.hip is None)
             or (
                 torch.version.cuda is not None
@@ -2161,8 +2139,10 @@
 
     @staticmethod
     def _get_data_parallel_params(module, named_params=False):
-        for param in (module.parameters() if not named_params else module.named_parameters()):
-            if not hasattr(param, '_ddp_ignored'):
+        for param in (
+            module.parameters() if not named_params else module.named_parameters()
+        ):
+            if not hasattr(param, "_ddp_ignored"):
                 yield param
 
     @staticmethod

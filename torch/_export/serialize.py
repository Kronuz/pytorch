--- conflicted
+++ resolved
@@ -158,7 +158,6 @@
     return ret
 
 
-<<<<<<< HEAD
 def import_metadata(metadata) -> Dict[str, str]:
     ret = {}
     if stack_trace := metadata.get("stack_trace"):
@@ -173,10 +172,7 @@
     return ret
 
 
-def export_operator(target, version) -> Operator:
-=======
 def export_operator(target) -> str:
->>>>>>> 2f7ace46
     if isinstance(target, str):
         return target
     elif target in _SYM_INT_OPS:
@@ -187,14 +183,9 @@
         return str(target)
 
 
-def import_operator(serialized_target, op_version):
-    if serialized_target.version != op_version:
-        raise SerializeError(
-            f"Target {serialized_target.name} had op version {serialized_target.version} "
-            f"but the existing op version is now {op_version}"
-        )
+def import_operator(serialized_target: str):
     target = torch.ops
-    for name in serialized_target.name.split("."):
+    for name in serialized_target.split("."):
         if not hasattr(target, name):
             log.warning(f"Could not find operator {serialized_target}. Returning target as string.")  # noqa: G004
             return serialized_target
@@ -581,7 +572,7 @@
 
         # Nodes: convert to call_function nodes.
         for serialized_node in serialized_graph.nodes:
-            if serialized_node.target.name == "torch.set_grad_enabled":
+            if serialized_node.target == "torch.set_grad_enabled":
                 # Hack for torch.no_grad support. In the long run this should become
                 # a higher order op but this is fine for now. See [NOTE: nograd support]
                 fx_node = graph.call_function(
@@ -591,7 +582,7 @@
                 fx_node.meta.update(import_metadata(serialized_node.metadata))
                 continue
 
-            target = import_operator(serialized_node.target, self.op_version)
+            target = import_operator(serialized_node.target)
 
             # For convenience: if this node returns a single tensor, name the
             # newly-created node after it. This ensures that these tensor values

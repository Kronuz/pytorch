--- conflicted
+++ resolved
@@ -578,7 +578,49 @@
 else:
     warnings.warn("PyTorch Distributed functional collectives do not work with torch::deploy.")
 
-<<<<<<< HEAD
+# We allow torchdynamo to convert calls from legacy inplace APIs into traceable APIs
+# via a pseudo-inplace version (like a decomp) that uses the functional collective
+# and a copy.
+#
+# These schemas intentionally match torch.distributed.distributed_c10d.* ops that we are trying to remap from
+def all_gather_tensor_inplace(
+    output: torch.Tensor,
+    input: torch.Tensor,
+    group,  # TODO add a type,
+    async_op: bool = False,
+    tag: str = "",
+    gather_dim: int = 0
+):
+    assert not async_op, "Can't remap async version of inplace op to functional collective"
+    return output.copy_(all_gather_tensor(input, gather_dim, group, tag))
+
+def reduce_scatter_tensor_inplace(
+    output: torch.Tensor,
+    input: torch.Tensor,
+    op: str = "sum",  # TODO type is actually c10d ReduceOp. is this ok?
+    group=None,  # TODO add a type
+    async_op: bool = False,
+    scatter_dim: int = 0,
+    tag: str = "",
+):
+    assert not async_op, "Can't remap async version of inplace op to functional collective"
+    return output.copy_(reduce_scatter_tensor(input, op, scatter_dim, group, tag))
+
+from torch.distributed.distributed_c10d import (
+    all_gather_into_tensor as legacy_allgather,
+    reduce_scatter_tensor as legacy_reducescatter,
+)
+
+"""
+This dict should contain sets of functions that dynamo is allowed to remap.
+
+Functions in this set should accept the same args/kwargs 1:1 as their mapping.
+"""
+
+traceable_collective_remaps = {
+    legacy_allgather: all_gather_tensor_inplace,
+    legacy_reducescatter: reduce_scatter_tensor_inplace,
+}
 
 def _all_gather_into_tensor_coalesced_fallback(output_tensors, input_tensors, group, async_op=False):
     # all_gather_coalesced is useless, it doesn't work under NCCL and does lots of copies under Gloo
@@ -599,49 +641,4 @@
         for shard, out_tensor in zip(input_tensors, output_tensors):
             work = c10d.all_gather_into_tensor(out_tensor, shard, group=group, async_op=async_op)
             work_list.append(work)
-    return work_list
-=======
-# We allow torchdynamo to convert calls from legacy inplace APIs into traceable APIs
-# via a pseudo-inplace version (like a decomp) that uses the functional collective
-# and a copy.
-#
-# These schemas intentionally match torch.distributed.distributed_c10d.* ops that we are trying to remap from
-def all_gather_tensor_inplace(
-    output: torch.Tensor,
-    input: torch.Tensor,
-    group,  # TODO add a type,
-    async_op: bool = False,
-    tag: str = "",
-    gather_dim: int = 0
-):
-    assert not async_op, "Can't remap async version of inplace op to functional collective"
-    return output.copy_(all_gather_tensor(input, gather_dim, group, tag))
-
-def reduce_scatter_tensor_inplace(
-    output: torch.Tensor,
-    input: torch.Tensor,
-    op: str = "sum",  # TODO type is actually c10d ReduceOp. is this ok?
-    group=None,  # TODO add a type
-    async_op: bool = False,
-    scatter_dim: int = 0,
-    tag: str = "",
-):
-    assert not async_op, "Can't remap async version of inplace op to functional collective"
-    return output.copy_(reduce_scatter_tensor(input, op, scatter_dim, group, tag))
-
-from torch.distributed.distributed_c10d import (
-    all_gather_into_tensor as legacy_allgather,
-    reduce_scatter_tensor as legacy_reducescatter,
-)
-
-"""
-This dict should contain sets of functions that dynamo is allowed to remap.
-
-Functions in this set should accept the same args/kwargs 1:1 as their mapping.
-"""
-
-traceable_collective_remaps = {
-    legacy_allgather: all_gather_tensor_inplace,
-    legacy_reducescatter: reduce_scatter_tensor_inplace,
-}
->>>>>>> 90b1b17c
+    return work_list
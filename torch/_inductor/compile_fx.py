import dataclasses
import functools
import itertools
import logging
import sys
import unittest
import warnings

from copy import deepcopy
from functools import wraps
from typing import Any, Callable, Dict, List, Optional

from functorch.compile import min_cut_rematerialization_partition

import torch._dynamo.config as dynamo_config
import torch._functorch.config as functorch_config

import torch.fx
import torch.utils._pytree as pytree
from torch._dynamo import logging as dynamo_logging, utils as dynamo_utils
from torch._dynamo.utils import defake, detect_fake_mode
from torch._functorch.aot_autograd import make_boxed_func
from torch._ops import OpOverload
from torch._subclasses.fake_tensor import FakeTensor
from torch.fx.passes.fake_tensor_prop import FakeTensorProp

from .._dynamo.backends.common import aot_autograd
from ..fx.graph import _PyTreeCodeGen
from . import config, metrics
from .debug import DebugContext
from .decomposition import select_decomp_table
from .fx_passes.joint_graph import joint_graph_passes
from .fx_passes.post_grad import post_grad_passes, view_to_reshape
from .fx_passes.pre_grad import pre_grad_passes
from .graph import GraphLowering
from .pattern_matcher import clone_graph
from .utils import get_dtype_size, has_incompatible_cudagraph_ops
from .virtualized import V

if config.is_fbcode():
    from torch._inductor.fb.logging import time_and_log
else:
    # no-op decorator
    def time_and_log(attr: str):
        def wrap(old_func):
            @wraps(old_func)
            def newFunction(*args, **kwargs):
                return old_func(*args, **kwargs)

            return newFunction

        return wrap


log = logging.getLogger(__name__)
perf_hint_log = torch._logging.getArtifactLogger(__name__, "perf_hints")
ALIGNMENT = 16


@dataclasses.dataclass
class BoxedBool:
    value: bool

    def __bool__(self):
        return self.value

    @staticmethod
    def disable(obj):
        if isinstance(obj, BoxedBool):
            obj.value = False
            return obj
        return False


@dataclasses.dataclass
class BoxedDeviceIndex:
    value: Optional[int]

    def set(self, device_idx):
        assert device_idx is None or isinstance(device_idx, int)
        self.value = device_idx


# copy_ fails when trying to write to tensors with memory overlap,
# for expanded dimensions (a dimension which used to have size 1 -> ?)
# we can select one element from that dimension and write to it
# to achieve writing to all values of that dimension of the input tensor
def get_expanded_dims(t):
    return [i for i in range(t.ndim) if t.stride(i) == 0 and t.size(i) != 1]


def index_expanded_dims(t, expanded_dims):
    for expanded_dim in expanded_dims:
        t = torch.ops.aten.slice(t, expanded_dim, 0, 1)
    return t


def complex_memory_overlap(t):
    # if torch._debug_has_internal_overlap thinks this tensor potentially has
    # memory overlap internally, let's dig deeper to find out whether it's true.
    t = index_expanded_dims(t, get_expanded_dims(t))
    if torch._debug_has_internal_overlap(t) != 0:
        strides = t.stride()
        sizes = t.shape
        indices = list(range(len(strides)))
        indices = [x for _, x in sorted(zip(strides, indices))]
        for i in range(len(strides)):
            prev_stride = 1 if i == 0 else strides[indices[i - 1]]
            prev_size = 1 if i == 0 else sizes[indices[i - 1]]
            if strides[indices[i]] < prev_stride * prev_size:
                return True
    return False


@functools.lru_cache(None)
def _step_logger():
    return dynamo_logging.get_step_logger(log)


@functools.lru_cache(None)
def _warn_tf32_disabled():
    if (
        torch.cuda.is_available()
        and not torch.backends.cuda.matmul.allow_tf32
        and torch.cuda.get_device_capability() >= (8, 0)
    ):
        warnings.warn(
            "TensorFloat32 tensor cores for float32 matrix multiplication available but not enabled. "
            "Consider setting `torch.set_float32_matmul_precision('high')` for better performance."
        )


def is_tf32_warning_applicable(gm: torch.fx.GraphModule):
    aten = torch.ops.aten
    tf32_ops = {
        aten.mm.default,
        aten.addmm.default,
        aten.bmm.default,
        aten.baddbmm.default,
    }
    for node in gm.graph.nodes:
        if (
            node.op == "call_function"
            and node.target in tf32_ops
            and isinstance(node.meta.get("val", None), torch.Tensor)
            and node.meta["val"].dtype == torch.float32
            and node.meta["val"].device.type == "cuda"
        ):
            return True
    return False


@DebugContext.wrap
def count_bytes_inner(gm, example_inputs, num_fixed=0, **kwargs):
    shape_env = _shape_env_from_inputs(example_inputs)

    graph = GraphLowering(gm, shape_env=shape_env, num_static_inputs=num_fixed)
    with V.set_graph_handler(graph):
        graph.run(*example_inputs)
        num_bytes, nodes_num_elem = graph.count_bytes()
        metrics.num_bytes_accessed += num_bytes
        metrics.nodes_num_elem += nodes_num_elem
    return make_boxed_func(gm.forward)


def inner_compile_with_cpp_wrapper(inner_compile):
    @functools.wraps(inner_compile)
    def wrapper(gm: torch.fx.GraphModule, example_inputs: List[torch.Tensor], **kwargs):
        """
        Compile into cpp wrapper:
        For CPU, this is currently done in one pass.
        For GPU, this is done in two passes: JIT-compile the model with python wrapper code
        and run it to generate autotuned kernel binaries in the first pass; and then generate
        cpp wrapper code and compile it to a dynamic library in the second pass.
        """
        devices = (
            {t.device.type for t in gm.parameters()}
            | {t.device.type for t in gm.buffers()}
            | {t.device.type for t in example_inputs if isinstance(t, torch.Tensor)}
        )

        if "cuda" not in devices:
            kwargs_patched = {**kwargs, "cpp_wrapper": True}
            return inner_compile(gm, example_inputs, **kwargs_patched)
        else:
            with config.patch(
                {
                    "triton.store_cubin": True,
                }
            ):
                # first pass with regular python wrapper code
                kwargs_patched = {
                    **kwargs,
                    "aot_mode": False,
                    "cpp_wrapper": False,
                    "cudagraphs": False,
                }
                # clone_graph(gm) makes sure no graph modification from the first pass will
                # leak to the second pass. It does increase memory pressure, but the problem
                # can be alleviated once we have parameters as FakeTensor.
                compiled = inner_compile(
                    clone_graph(gm), example_inputs, **kwargs_patched
                )
                if detect_fake_mode(example_inputs):

                    def materialize(x):
                        if isinstance(x, (torch.SymInt, torch.SymFloat)):
                            # Need concrete value to run dynamic shapes and tune the result
                            return x.node.hint
                        else:
                            # TODO: the defaked value may be problematic in some cases
                            return defake(x)

                    with torch.utils._python_dispatch._disable_current_modes():
                        inputs_real = [materialize(t) for t in example_inputs]
                else:
                    inputs_real = deepcopy(example_inputs)

                with torch.utils._python_dispatch._disable_current_modes():
                    compiled(inputs_real)
                del inputs_real

                # second pass
                kwargs_patched = {**kwargs, "cpp_wrapper": True, "cudagraphs": False}
                return inner_compile(gm, example_inputs, **kwargs_patched)

    return wrapper


@DebugContext.wrap
@torch.utils._python_dispatch._disable_current_modes()
@time_and_log(attr="compilation time (in seconds)")
def compile_fx_inner(
    gm: torch.fx.GraphModule,
    example_inputs: List[torch.Tensor],
    cudagraphs=None,
    num_fixed=0,
    is_backward=False,
    graph_id=None,
    cpp_wrapper=False,
    aot_mode=False,
    is_inference=False,
    boxed_forward_device_index=None,
    user_visible_outputs=frozenset(),
):
    if is_tf32_warning_applicable(gm):
        _warn_tf32_disabled()

    if dynamo_utils.count_calls(gm.graph) == 0:
        return make_boxed_func(gm.forward)

    # lift the maximum depth of the Python interpreter stack
    # to adapt large/deep models
    sys.setrecursionlimit(max(sys.getrecursionlimit(), 2000))

    _step_logger()(
        logging.INFO,
        "torchinductor compiling "
        f"{'BACKWARDS' if is_backward else 'FORWARDS'} "
        f"graph {graph_id}",
    )
    V.debug.fx_graph(gm, example_inputs)

    if cudagraphs is None:
        cudagraphs = config.triton.cudagraphs

    shape_env = _shape_env_from_inputs(example_inputs)

    # Convert view to reshape in the graph. This is necessary primarily for
    # layout optimization. Do it unconditionally for uniformity.
    #
    # It's needed because when we do layout optimization, an contiguous tensor
    # in eager mode may becomes a channels last tensor. A view op previously
    # can be applied to the contiguous tensor may not be able to be applied
    # on the channels tensor any more. An error like
    #   RuntimeError: view size is not compatible with input tensor's size and stride
    #   (at least one dimension spans across two contiguous subspaces). Use .reshape(...) instead.
    # will be printed.
    #
    # Replace view op to reshape op in this case.
    # As an example, timm_resnest/botnet26t_256/convnext_base etc. will fail if we don't do this.
    #
    # Also this has to be done before FakeTensorProp below to avoid the failed
    # .view() call.
    view_to_reshape(gm)

    fake_mode = detect_fake_mode(example_inputs)
    if not fake_mode:
        fake_mode = torch._subclasses.FakeTensorMode(allow_non_fake_inputs=True)
        FakeTensorProp(gm, mode=fake_mode).propagate(*example_inputs)
    else:
        FakeTensorProp(gm, mode=fake_mode).propagate_dont_convert_inputs(
            *example_inputs
        )
    # pattern matcher passes might not preserve striding information
    # on node.meta["val"]. if in the future we rely on these being
    # correct we will need to fix.

    with V.set_fake_mode(fake_mode):
        # has some issues with memory in training
        locality_reorder = is_inference and config.reordering

        post_grad_passes(gm, locality_reorder=locality_reorder)
        V.debug.fx_graph_transformed(gm, example_inputs)

    with V.set_fake_mode(fake_mode):
        graph = GraphLowering(
            gm,
            shape_env=shape_env,
            num_static_inputs=num_fixed,
            graph_id=graph_id,
            cpp_wrapper=cpp_wrapper,
            aot_mode=aot_mode,
            user_visible_outputs=user_visible_outputs,
        )
        with V.set_graph_handler(graph):
            graph.run(*example_inputs)
            compiled_fn = graph.compile_to_fn()
            if aot_mode:
                return compiled_fn

    if cudagraphs:
        # output args are tuple of first argument
        output = list(gm.graph.nodes)[-1]
        assert len(output.args) == 1
        stack_traces = [
            (arg.stack_trace if isinstance(arg, torch.fx.node.Node) else None)
            for arg in output.args[0]
        ]

        complex_memory_overlap_inputs = any(
            complex_memory_overlap(t)
            for t in example_inputs
            if isinstance(t, torch.Tensor)
        )

        if (
            set(graph.device_types) == {"cuda"}
            and not graph.mutated_inputs
            and not has_incompatible_cudagraph_ops(gm)
            and not complex_memory_overlap_inputs
            and all(isinstance(t, torch.Tensor) for t in example_inputs)
            and (len(graph.device_idxs) == 1 or not config.triton.cudagraph_trees)
        ):
            if (
                boxed_forward_device_index is not None
                and not is_inference
                and not is_backward
            ):
                boxed_forward_device_index.set(next(iter(graph.device_idxs)))

            compiled_fn = cudagraphify(
                compiled_fn,
                example_inputs,
                static_input_idxs=range(num_fixed),
                device_index=next(iter(graph.device_idxs)),
                stack_traces=stack_traces,
                is_backward=is_backward,
                is_inference=is_inference,
            )
        else:
            BoxedBool.disable(cudagraphs)

            # See [Backward Generation Handling]
            # if cudagraph'd the forward and set the device, we need to let the cudagraph manager
            # know we are we running the backward even if we will not run it in cudagraphs
            if is_backward and config.triton.cudagraph_trees:
                assert boxed_forward_device_index.value is not None
                compiled_fn_inner = compiled_fn

                manager = torch._inductor.cudagraph_trees.get_manager(
                    boxed_forward_device_index.value, create_if_none_exists=False
                )
                # should already exist from forward
                assert manager is not None

                def compiled_fn(new_inputs):
                    manager.set_to_running_backward()
                    return compiled_fn_inner(new_inputs)

            if len(set(graph.device_types)) > 1:
                perf_hint_log.warning("skipping cudagraphs due to multiple devices")
            elif set(graph.device_types) == {"cuda"}:
                if graph.mutated_inputs:
                    perf_hint_log.warning("skipping cudagraphs due to input mutation")
                elif complex_memory_overlap_inputs:
                    perf_hint_log.warning(
                        "skipping cudagraphs due to complex input striding"
                    )
                elif len(graph.device_idxs) > 1 and config.triton.cudagraph_trees:
                    perf_hint_log.warning(
                        "skipping cudagraphs due to multiple device indexes"
                    )

    result = align_inputs(compiled_fn, example_inputs, range(num_fixed))
    _step_logger()(
        logging.INFO,
        "torchinductor done compiling "
        f"{'BACKWARDS' if is_backward else 'FORWARDS'} "
        f"graph {graph_id}",
    )

    # aot autograd needs to know to pass in inputs as a list
    result._boxed_call = True
    return result


def clone_preserve_strides(x):
    needed_size = (
        sum((shape - 1) * stride for shape, stride in zip(x.size(), x.stride())) + 1
    )
    buffer = torch.as_strided(x, (needed_size,), (1,)).clone()
    return torch.as_strided(buffer, x.size(), x.stride())


def align_inputs(model, inputs, static_input_idxs=()):
    def is_aligned(storage_offset, dtype):
        return (storage_offset * get_dtype_size(dtype)) % ALIGNMENT == 0

    check_inputs = [
        i
        for i in range(len(inputs))
        if isinstance(inputs[i], torch.Tensor)
        and (
            i not in static_input_idxs
            or not is_aligned(inputs[i].storage_offset(), inputs[i].dtype)
        )
        and inputs[i].device.type == "cuda"
    ]

    if len(check_inputs) == 0:
        return model

    def run(new_inputs):
        for i in check_inputs:
            if new_inputs[i].data_ptr() % ALIGNMENT:
                new_inputs[i] = clone_preserve_strides(new_inputs[i])
        return model(new_inputs)

    return run


@dynamo_utils.dynamo_timed
def cudagraphify(
    model,
    inputs,
    static_input_idxs=(),
    *,
    device_index: int,
    stack_traces: List[Optional[str]],
    is_backward: bool,
    is_inference: bool,
):
    from torch._inductor.cudagraph_trees import (
        cudagraphify_impl as new_cudagraphify_impl,
    )

    if config.triton.cudagraph_trees:
        cudagraphify_fn = functools.partial(
            new_cudagraphify_impl,
            device_index=device_index,
            stack_traces=stack_traces,
            is_backward=is_backward,
            is_inference=is_inference,
        )
    else:
        cudagraphify_fn = cudagraphify_impl

    # if using fake tensors, defer cudagraphs until we get real inputs at runtime
    if not any(isinstance(inp, FakeTensor) for inp in inputs):
        return cudagraphify_fn(model, inputs, static_input_idxs)

    compiled_fn = None

    def run(new_inputs):
        nonlocal compiled_fn
        if compiled_fn is None:
            with dynamo_utils.preserve_rng_state():
                compiled_fn = cudagraphify_fn(model, new_inputs, static_input_idxs)
        return compiled_fn(new_inputs)

    return run


def remove_unaligned_input_idxs(inputs, static_input_idxs):
    """
    We require all inputs to be aligned, so introduce a copy for any
    that aren't.
    """
    aligned_static_input_idxs = {
        idx for idx in static_input_idxs if (inputs[idx].data_ptr() % ALIGNMENT) == 0
    }
    if len(aligned_static_input_idxs) != len(static_input_idxs):
        return aligned_static_input_idxs
    return static_input_idxs


def static_input(x):
    """
    Copy and input while preserving strides
    """
    # TODO(jansel): figure out why this version doesn't work:
    # return torch.empty_strided(x.size(), x.stride(), dtype=x.dtype, device=x.device)
    needed_size = (
        sum((shape - 1) * stride for shape, stride in zip(x.size(), x.stride())) + 1
    )
    buffer = torch.empty(needed_size, dtype=x.dtype, device=x.device)
    return torch.as_strided(buffer, x.size(), x.stride())


def index_expanded_dims_and_copy_(dst, src, expanded_dims):
    "Index into expanded dimensions of both dst and src then copy_"
    dst = index_expanded_dims(dst, expanded_dims)
    src = index_expanded_dims(src, expanded_dims)
    dst.copy_(src)


def cudagraphify_impl(model, inputs, static_input_idxs=()):
    """
    Assumes inputs[static_input_idxs[i]] are always the same memory address
    """
    static_input_idxs = remove_unaligned_input_idxs(inputs, static_input_idxs)

    assert isinstance(inputs, (list, tuple))

    inps_expanded_dims = [
        get_expanded_dims(x) if idx not in static_input_idxs else []
        for idx, x in enumerate(inputs)
    ]

    # allocate static tensor inputs
    static_inputs = [
        static_input(x) if idx not in static_input_idxs else x.detach()
        for idx, x in enumerate(inputs)
    ]

    # copy over input values for fresh allocations
    for idx, (x, expanded_dims) in enumerate(zip(inputs, inps_expanded_dims)):
        if idx not in static_input_idxs:
            index_expanded_dims_and_copy_(static_inputs[idx], x, expanded_dims)

    # warmup
    torch.cuda.synchronize()
    stream = torch.cuda.Stream()
    stream.wait_stream(torch.cuda.current_stream())
    # copy static_inputs because it will be cleared in model
    with torch.cuda.stream(stream):
        model(list(static_inputs))
    stream.synchronize()
    torch.cuda.current_stream().wait_stream(stream)
    torch.cuda.synchronize()

    # record
    graph = torch.cuda.CUDAGraph()
    with torch.cuda.graph(graph, stream=stream):
        static_outputs = model(list(static_inputs))
    if not isinstance(static_outputs, (list, tuple)):
        static_outputs = (static_outputs,)

    if config.size_asserts:

        def run(new_inputs):
            assert len(static_inputs) == len(new_inputs)
            for idx, (dst, src, expanded_dims) in enumerate(
                zip(static_inputs, new_inputs, inps_expanded_dims)
            ):
                if idx in static_input_idxs:
                    assert dst.data_ptr() == src.data_ptr()
                else:
                    # TODO - could make one single op of multiple slices
                    # and avoid dispatch.
                    # Could also pre-index the `dst` tensors
                    index_expanded_dims_and_copy_(dst, src, expanded_dims)
            new_inputs.clear()
            graph.replay()
            return static_outputs

    else:
        copy_indices = [
            idx for idx in range(len(static_inputs)) if idx not in static_input_idxs
        ]

        def run(new_inputs):
            for idx in copy_indices:
                expanded_dims = inps_expanded_dims[idx]
                index_expanded_dims_and_copy_(
                    static_inputs[idx], new_inputs[idx], expanded_dims
                )
            new_inputs.clear()
            graph.replay()
            return static_outputs

    return run


def count_tangents(fx_g: torch.fx.GraphModule):
    """
    Infers which inputs are static for a backwards graph
    """

    def is_saved_tensor(x):
        return (
            "tangents" not in x.name
            and "bwd_seed" not in x.name
            and "bwd_base_offset" not in x.name
        )

    arg_count = 0
    static_arg_idxs = []
    for n in fx_g.graph.nodes:
        if n.op == "placeholder":
            if is_saved_tensor(n):
                static_arg_idxs.append(arg_count)
            arg_count += 1

    assert static_arg_idxs == list(range(len(static_arg_idxs)))
    return len(static_arg_idxs)


def compile_fx_aot(
    model_: torch.fx.GraphModule,
    example_inputs_: List[torch.Tensor],
    inner_compile=compile_fx_inner,
    config_patches: Optional[Dict[str, Any]] = None,
):
    config_patches = (
        {"cpp_wrapper": True}
        if config_patches is None
        else {**config_patches, "cpp_wrapper": True}
    )
    return compile_fx(
        model_,
        example_inputs_,
        inner_compile=functools.partial(inner_compile, aot_mode=True),
        config_patches=config_patches,
    )


_graph_counter = itertools.count(0)


def fw_compiler_freezing(
    aot_autograd_model: torch.fx.GraphModule,
    aot_example_inputs,
    dynamo_model,
    num_example_inputs,
    inner_compile,
    cudagraphs,
    graph_id,
    forward_device,
):
    from torch._inductor.freezing import freeze

    # partition_fn won't be called
    joint_graph_passes(aot_autograd_model)

    opt_model, preserved_arg_indices = freeze(
        dynamo_model,
        aot_autograd_model,
        fw_metadata=torch._guards.TracingContext.get().fw_metadata,
    )

    aot_example_inputs = [aot_example_inputs[ind] for ind in preserved_arg_indices]
    num_fixed = len(preserved_arg_indices) - num_example_inputs

    fake_mode = detect_fake_mode(aot_example_inputs)

    # constant params will be real tensors, not fake
    with unittest.mock.patch.object(fake_mode, "allow_non_fake_inputs", True):
        optimized_function = inner_compile(
            opt_model,
            aot_example_inputs,
            num_fixed=num_fixed,
            cudagraphs=cudagraphs,
            graph_id=graph_id,
            is_inference=True,
            boxed_forward_device_index=forward_device,
        )

    # Need to drop the args we have constant-ified.
    params_flat = torch._guards.TracingContext.get().params_flat
    for i in range(len(params_flat)):
        if i not in preserved_arg_indices:
            params_flat[i] = None

    def wrapper(args):
        args_new = [args[i] for i in preserved_arg_indices]
        args.clear()
        return optimized_function(args_new)

    wrapper._boxed_call = True
    return wrapper


def compile_fx(
    model_: torch.fx.GraphModule,
    example_inputs_: List[torch.Tensor],
    inner_compile=compile_fx_inner,
    config_patches: Optional[Dict[str, Any]] = None,
    decompositions: Optional[Dict[OpOverload, Callable]] = None,
):
    """Main entrypoint to a compile given FX graph"""
    if config_patches:
        with config.patch(config_patches):
            return compile_fx(
                model_,
                example_inputs_,
                # need extra layer of patching as backwards is compiled out of scope
                inner_compile=config.patch(config_patches)(inner_compile),
                decompositions=decompositions,
            )

    if config.cpp_wrapper:
        # CudaWrapperCodeGen relies on kernel name to find the autotuned cubin file
        with config.patch(
            {
                "cpp_wrapper": False,
                "triton.unique_kernel_names": True,
                "triton.autotune_cublasLt": False,
            }
        ):
            return compile_fx(
                model_,
                example_inputs_,
                inner_compile=inner_compile_with_cpp_wrapper(inner_compile),
                decompositions=decompositions,
            )

    recursive_compile_fx = functools.partial(
        compile_fx,
        inner_compile=inner_compile,
        decompositions=decompositions,
    )

    if not graph_returns_tuple(model_):
        return make_graph_return_tuple(
            model_,
            example_inputs_,
            recursive_compile_fx,
        )

    if isinstance(model_, torch.fx.GraphModule):
        if isinstance(model_.graph._codegen, _PyTreeCodeGen):
            # this graph is the result of dynamo.export()
            return handle_dynamo_export_graph(
                model_,
                example_inputs_,
                recursive_compile_fx,
            )

        # Since handle_dynamo_export_graph will trigger compile_fx again,
        # Move these passes after handle_dynamo_export_graph to avoid repeated calls.
        model_ = pre_grad_passes(model_, example_inputs_)

    if any(isinstance(x, (list, tuple, dict)) for x in example_inputs_):
        return flatten_graph_inputs(
            model_,
            example_inputs_,
            recursive_compile_fx,
        )

    assert not config._raise_error_for_testing
    num_example_inputs = len(example_inputs_)
    cudagraphs = BoxedBool(
        config.triton.cudagraphs and not dynamo_config.dynamic_shapes
    )
    forward_device = BoxedDeviceIndex(None)

    graph_id = next(_graph_counter)

    decompositions = (
        decompositions if decompositions is not None else select_decomp_table()
    )

    @dynamo_utils.dynamo_timed
    def fw_compiler_base(model: torch.fx.GraphModule, example_inputs, is_inference):
        if is_inference:
            # partition_fn won't be called
            joint_graph_passes(model)

        num_rng_seed_offset_inputs = 2 if functorch_config.functionalize_rng_ops else 0
        fixed = len(example_inputs) - num_example_inputs - num_rng_seed_offset_inputs
        user_visible_outputs = set()

        if config.keep_output_stride:
            *_, model_outputs_node = model.graph.nodes
            assert model_outputs_node.op == "output"
            model_outputs, _ = pytree.tree_flatten(model_outputs_node.args)
            num_model_outputs = len(model_outputs)

            if torch._guards.TracingContext.get():
                original_output_start_index = (
                    torch._guards.TracingContext.get().fw_metadata.num_mutated_inputs
                )
            else:
                original_output_start_index = 0

            if isinstance(model_, torch.fx.GraphModule):
                *_, orig_model_outputs_node = model_.graph.nodes
                assert orig_model_outputs_node.op == "output"
                orig_model_outputs, _ = pytree.tree_flatten(
                    orig_model_outputs_node.args
                )
                num_orig_model_outputs = len(orig_model_outputs)
                original_output_start_index = model.meta.get(
                    "original_output_start_index", 0
                )
            else:
                num_orig_model_outputs = num_model_outputs
                original_output_start_index = 0

            assert num_orig_model_outputs <= num_model_outputs

            # We makes the following assumption
            # For inference
            #   len(orig_model_outputs) == len(model_outputs)
            # For training
            #   len(orig_model_outputs) <= len(model_outputs)
            # During training, most of the time the model_outputs starts with
            # orignal module's outputs followed by saved activations.
            # But this can be not true if the model have inplace updated tensors.
            # AOTAutograd will make those tensors being returned before the orignal
            # module's output.
            # To make things safe, we'll use original_output_start_index field
            # set by AOTAutograd to decide where the original module outputs start.

            user_visible_outputs = {
                n.name
                for n in model_outputs[
                    original_output_start_index : original_output_start_index
                    + num_orig_model_outputs
                ]
            }

        return inner_compile(
            model,
            example_inputs,
            num_fixed=fixed,
            cudagraphs=cudagraphs,
            graph_id=graph_id,
            is_inference=is_inference,
            boxed_forward_device_index=forward_device,
            user_visible_outputs=user_visible_outputs,
        )

    fw_compiler = functools.partial(fw_compiler_base, is_inference=False)

<<<<<<< HEAD
    if config.freezing and not torch.is_grad_enabled():
        from torch._inductor.freezing import freeze

        # Dont want to decompose BN so we can fold Conv-BN
        decompositions = dict(decompositions)
        del decompositions[torch.ops.aten._native_batch_norm_legit_no_training.default]

        def inference_compiler(
            aot_autograd_model: torch.fx.GraphModule, example_inputs
        ):
            # partition_fn won't be called
            joint_graph_passes(aot_autograd_model)

            opt_model, preserved_arg_indices = freeze(
                model_,
                aot_autograd_model,
                example_inputs,
            )

            example_inputs = [example_inputs[ind] for ind in preserved_arg_indices]
            num_fixed = len(preserved_arg_indices) - num_example_inputs

            fake_mode = detect_fake_mode(example_inputs)

            # constant params will be real tensors, not fake
            with unittest.mock.patch.object(fake_mode, "allow_non_fake_inputs", True):
                optimized_function = inner_compile(
                    opt_model,
                    example_inputs,
                    num_fixed=num_fixed,
                    cudagraphs=cudagraphs,
                    graph_id=graph_id,
                    is_inference=True,
                    boxed_forward_device_index=forward_device,
                )

            # Need to drop the args we have constant-ified.
            params_flat = torch._guards.TracingContext.get().params_flat
            for i in range(len(params_flat)):
                if i not in preserved_arg_indices:
                    params_flat[i] = None

            def wrapper(args):
                args_new = [args[i] for i in preserved_arg_indices]
                args.clear()
                return optimized_function(args_new)

            wrapper._boxed_call = True
            return wrapper

=======
    if config.freezing:
        inference_compiler = functools.partial(
            fw_compiler_freezing,
            dynamo_model=model_,
            num_example_inputs=num_example_inputs,
            inner_compile=inner_compile,
            cudagraphs=cudagraphs,
            graph_id=graph_id,
            forward_device=forward_device,
        )
>>>>>>> 3ef904ce
    else:
        inference_compiler = functools.partial(fw_compiler_base, is_inference=True)

    def partition_fn(graph, joint_inputs, **kwargs):
        joint_graph_passes(graph)
        return min_cut_rematerialization_partition(
            graph, joint_inputs, **kwargs, compiler="inductor"
        )

    # Save and restore dynamic shapes setting for backwards, as it is
    # sometimes done as a context manager which won't be set when we
    # hit backwards compile
    dynamic_shapes = dynamo_config.dynamic_shapes

    @dynamo_utils.dynamo_timed
    def bw_compiler(model: torch.fx.GraphModule, example_inputs):
        with dynamo_config.patch(dynamic_shapes=dynamic_shapes):
            fixed = count_tangents(model)
            return inner_compile(
                model,
                example_inputs,
                num_fixed=fixed,
                cudagraphs=cudagraphs,
                is_backward=True,
                graph_id=graph_id,
                boxed_forward_device_index=forward_device,
            )

    # TODO: can add logging before/after the call to create_aot_dispatcher_function
    # in torch._functorch/aot_autograd.py::aot_module_simplified::aot_function_simplified::new_func
    # once torchdynamo is merged into pytorch
    with V.set_fake_mode(detect_fake_mode(example_inputs_)):
        return aot_autograd(
            fw_compiler=fw_compiler,
            bw_compiler=bw_compiler,
            inference_compiler=inference_compiler,
            decompositions=decompositions,
            partition_fn=partition_fn,
            keep_inference_input_mutations=True,
        )(model_, example_inputs_)


def _shape_env_from_inputs(inputs):
    shape_env = None
    fake_mode = detect_fake_mode(inputs)

    # TODO(voz): It would be nice to enable this assert, but there are lots of tests that
    # pass in real inputs for now.
    # if len(inputs) > 0:
    # assert fake_mode is not None, breakpoint()

    if fake_mode is not None:
        return fake_mode.shape_env

    # When there are no tensor inputs, get shape_env from the first SymInt.
    for input in inputs:
        if isinstance(input, torch.SymInt):
            return input.node.shape_env

    # TODO(voz): Should we always have one anyway?
    return None


def output_node(gm: torch.fx.GraphModule):
    """Get the output node from an FX graph"""
    last_node = next(iter(reversed(gm.graph.nodes)))
    assert last_node.op == "output"
    return last_node


def graph_returns_tuple(gm: torch.fx.GraphModule):
    """True if a FX graph returns a tuple"""
    if not isinstance(gm, torch.fx.GraphModule):
        return True  # can't check this, assume true
    (rv,) = output_node(gm).args
    if isinstance(rv, (list, tuple)):
        return True
    if (
        isinstance(rv, torch.fx.node.Node)
        and hasattr(rv.target, "_schema")
        and len(rv.target._schema.returns) > 1
        and all(str(ret.type) == "Tensor" for ret in rv.target._schema.returns)
    ):
        # for graphs whose result is one node with multiple outputs
        return True
    return False


def make_graph_return_tuple(gm: torch.fx.GraphModule, inputs, compile_gm):
    """
    Mutate gm so it returns a tuple.  This is only needed for graphs
    not created by torchdynamo that return non-tuples.
    """
    node = output_node(gm)
    (rv,) = node.args
    rv, spec = pytree.tree_flatten(rv)
    with gm.graph.inserting_before(node):
        gm.graph.output(rv)
    gm.graph.erase_node(node)
    assert graph_returns_tuple(gm)

    compiled_fn = compile_gm(gm, inputs)

    @functools.wraps(compiled_fn)
    def wrapper(*args, **kwargs):
        return pytree.tree_unflatten(compiled_fn(*args, **kwargs), spec)

    return wrapper


def flatten_graph_inputs(gm: torch.fx.GraphModule, inputs, compile_gm):
    """
    Mutate inputs so that they are flat and wrap gm such that it
    accepts those inputs.  This is only needed for graphs not created
    by torchdynamo that take bumpy inputs.
    """
    inputs, spec = pytree.tree_flatten(inputs)

    class GmWrapper(torch.nn.Module):
        def __init__(self):
            super().__init__()
            self.gm = gm

        def forward(self, *args):
            return self.gm(*pytree.tree_unflatten(args, spec))

    compiled_fn = compile_gm(GmWrapper(), inputs)

    @functools.wraps(compiled_fn)
    def wrapper(*args):
        # note this doesn't check the spec, assuming it is the same
        return compiled_fn(*pytree.tree_flatten(args)[0])

    return wrapper


def handle_dynamo_export_graph(gm, inputs, compile_gm):
    """
    `torch._dynamo.export` embeds pytrees in the FX graph codegen object,
    convert that to a normal FX graph so inductor can compile it.
    """
    codegen = gm.graph._codegen
    gm.graph._codegen = torch.fx.graph.CodeGen()
    gm.recompile()

    compiled_fn = compile_gm(gm, codegen.process_inputs(*inputs))

    @functools.wraps(compiled_fn)
    def wrapper(*args):
        return codegen.process_outputs(compiled_fn(*codegen.process_inputs(*args)))

    return wrapper<|MERGE_RESOLUTION|>--- conflicted
+++ resolved
@@ -657,7 +657,7 @@
     opt_model, preserved_arg_indices = freeze(
         dynamo_model,
         aot_autograd_model,
-        fw_metadata=torch._guards.TracingContext.get().fw_metadata,
+        aot_example_inputs,
     )
 
     aot_example_inputs = [aot_example_inputs[ind] for ind in preserved_arg_indices]
@@ -845,59 +845,11 @@
 
     fw_compiler = functools.partial(fw_compiler_base, is_inference=False)
 
-<<<<<<< HEAD
     if config.freezing and not torch.is_grad_enabled():
-        from torch._inductor.freezing import freeze
-
-        # Dont want to decompose BN so we can fold Conv-BN
+
         decompositions = dict(decompositions)
         del decompositions[torch.ops.aten._native_batch_norm_legit_no_training.default]
 
-        def inference_compiler(
-            aot_autograd_model: torch.fx.GraphModule, example_inputs
-        ):
-            # partition_fn won't be called
-            joint_graph_passes(aot_autograd_model)
-
-            opt_model, preserved_arg_indices = freeze(
-                model_,
-                aot_autograd_model,
-                example_inputs,
-            )
-
-            example_inputs = [example_inputs[ind] for ind in preserved_arg_indices]
-            num_fixed = len(preserved_arg_indices) - num_example_inputs
-
-            fake_mode = detect_fake_mode(example_inputs)
-
-            # constant params will be real tensors, not fake
-            with unittest.mock.patch.object(fake_mode, "allow_non_fake_inputs", True):
-                optimized_function = inner_compile(
-                    opt_model,
-                    example_inputs,
-                    num_fixed=num_fixed,
-                    cudagraphs=cudagraphs,
-                    graph_id=graph_id,
-                    is_inference=True,
-                    boxed_forward_device_index=forward_device,
-                )
-
-            # Need to drop the args we have constant-ified.
-            params_flat = torch._guards.TracingContext.get().params_flat
-            for i in range(len(params_flat)):
-                if i not in preserved_arg_indices:
-                    params_flat[i] = None
-
-            def wrapper(args):
-                args_new = [args[i] for i in preserved_arg_indices]
-                args.clear()
-                return optimized_function(args_new)
-
-            wrapper._boxed_call = True
-            return wrapper
-
-=======
-    if config.freezing:
         inference_compiler = functools.partial(
             fw_compiler_freezing,
             dynamo_model=model_,
@@ -907,7 +859,6 @@
             graph_id=graph_id,
             forward_device=forward_device,
         )
->>>>>>> 3ef904ce
     else:
         inference_compiler = functools.partial(fw_compiler_base, is_inference=True)
 

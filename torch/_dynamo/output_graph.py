import collections
import copy
import functools
import itertools
import logging
import operator
import re
import traceback
from dataclasses import dataclass
from typing import (
    Any,
    Callable,
    Dict,
    List,
    NamedTuple,
    Optional,
    OrderedDict,
    Set,
    Tuple,
    Union,
)

import sympy
from typing_extensions import Protocol

import torch.nn
from torch import fx
from torch._guards import Guard
from torch.fx.experimental.symbolic_shapes import ShapeEnv

from . import config, logging as torchdynamo_logging, variables
from .bytecode_transformation import create_instruction, Instruction, unique_id
from .codegen import PyCodegen
from .exc import BackendCompilerFailed, unimplemented
from .guards import GuardBuilder
from .mutation_guard import is_dynamic_nn_module
from .side_effects import SideEffects
from .source import ConstantSource, LocalSource, Source
from .utils import (
    assert_no_fake_params_or_buffers,
    checkpoint_params,
    CleanupHook,
    clone_inputs,
    count_calls,
    counters,
    format_graph_tabular,
    same,
)
from .variables.base import VariableTracker
from .variables.builder import GraphArg, VariableBuilder, wrap_fx_proxy
from .variables.nn_module import NNModuleVariable
from .variables.tensor import (
    DynamicShapeVariable,
    TensorVariable,
    UnspecializedNumpyVariable,
    UnspecializedPythonVariable,
)

log = logging.getLogger(__name__)


# TODO: I think this accepts int arguments too
class CompiledFn(Protocol):
    def __call__(self, *args: torch.Tensor) -> Tuple[torch.Tensor, ...]:
        ...


CompilerFn = Callable[[fx.GraphModule, List[torch.Tensor]], CompiledFn]


class OutputGraphState(NamedTuple):
    graphargs: List[GraphArg]
    guards: Set[Guard]
    nn_modules: Optional[Dict[str, torch.nn.Module]]
    side_effects: SideEffects
    timestamp: int
    name_to_input: OrderedDict[str, Optional[fx.Proxy]]

    def diff(self, other: "OutputGraphState", *, prefix: str = "") -> Optional[str]:
        for k in self._fields:
            if k == "side_effects":
                r = self.side_effects.diff(other.side_effects)
                if r is not None:
                    return r
                continue

            sv = getattr(self, k)
            ov = getattr(other, k)
            if sv != ov:
                return f"{prefix}{k} mismatch: {sv} != {ov}"
        return None


@functools.lru_cache(None)
def _step_logger():
    return torchdynamo_logging.get_step_logger(log)


@dataclass
class GraphCompileReason:
    """Stores why a given output graph was compiled; i.e. what caused the graph break."""

    reason: str
    user_stack: List[traceback.FrameSummary]


def _get_gen_rand_values_fn(random_calls):
    def _gen_rand_values():
        return [fn(*args, **kwargs) for fn, args, kwargs in random_calls]

    return _gen_rand_values


class FakeRootModule(torch.nn.Module):
    """Trick the constructor of fx.GraphModule"""

    def __init__(self, nn_modules: Dict[str, torch.nn.Module]):
        super(FakeRootModule, self).__init__()
        for k, v in nn_modules.items():
            setattr(self, k, v)

    def __repr__(self):
        return "FakeRootModule(...)"


class WrapperBackend:
    def __init__(self, backend: CompilerFn, original_example_inputs):
        self.backend: CompilerFn = backend
        self.original_example_inputs = original_example_inputs

    @property
    def example_inputs(self):
        return clone_inputs(self.original_example_inputs)

    def __call__(self, gm: torch.fx.GraphModule, example_inputs: List[torch.Tensor]):

        self.restore = checkpoint_params(gm)
        self.gm = gm
        copy_gm = copy.deepcopy(self.gm)
        self.candidate = self.backend(copy_gm, self.original_example_inputs)

        if self.candidate is None or self.candidate is self.gm.forward:
            return self.gm.forward

        if not config.verify_correctness:
            return self.candidate

        # if verify_correctness=True
        try:
            correct = self.gm.forward(*self.example_inputs)
            result = self.candidate(*self.example_inputs)

            # TODO: replace `same` function with the one in testing
            if same(correct, result):
                return self.candidate

            raise RuntimeError(f"incorrect results of backend {self}")
            return self.gm.forward

        except Exception:
            log.exception("error in verify_correctness")
            raise
        finally:
            self.restore()


class OutputGraph(fx.Tracer):
    """
    Wrapper class to hold outputs of InstructionTranslator.  Mainly the
    generated fx.Graph.
    """

    def __init__(
        self,
        f_globals: Dict[str, Any],
        code_options: Dict[str, Any],
        compiler_fn: CompilerFn,
        root_tx,
    ):
        super(OutputGraph, self).__init__()

        self.graph = torch.fx.Graph()
        self.graphargs: List[GraphArg] = []
        # Although we prune unused graphargs before sending graphs to
        # compilers, we may have legitimately triggered shape guards
        # on "unused" inputs that we must keep track of.  So after
        # remove_unused_graphargs is called, orig_graphargs and
        # graphargs no longer alias; orig_graphargs is the original
        # graphargs, and graphargs is the pruned list.  Guard creation
        # should use original graphargs.
        self.orig_graphargs: List[GraphArg] = self.graphargs
        self.guards: Set[Guard] = set()
        self.nn_modules: Optional[Dict[str, torch.nn.Module]] = dict()
        self.side_effects = SideEffects()
        self.code_options = dict(code_options)
        self.output_instructions: List[Instruction] = []
        # used to track nodes that are added between calls of copy_graphstate
        # and restore_graphstate
        self.timestamp = 0
        # Node => computed real value (see utils.get_real_value)
        self.real_value_cache: Dict[fx.Node, torch.Tensor] = {}

        # Not checkpointed
        self.compiler_fn: CompilerFn = compiler_fn
        self.root_globals = f_globals
        self.root_tx = root_tx
        from torch._dynamo.symbolic_convert import InstructionTranslatorBase

        self._current_tx: List[InstructionTranslatorBase] = []
        self.cleanups: List[CleanupHook] = []
        self.should_exit = False
        self.random_values_var = None
        self.initial_random_state = ()
        self.unspec_variable_map: Dict[
            str, Union[UnspecializedNumpyVariable, UnspecializedPythonVariable]
        ] = {}
        self.shape_env = ShapeEnv() if config.dynamic_shapes else None
        self.intermediary_symbols: Dict[sympy.Expr, None] = {}

        # Enables creating unique node names by tracking
        # all current placeholder node names
        self.name_to_input: OrderedDict[
            str, Optional[fx.Proxy]
        ] = collections.OrderedDict()

    @property
    def output(self):
        return self

    @property
    def fake_mode(self):
        return self.root_tx.fake_mode

    def push_tx(self, tx):
        self._current_tx.append(tx)

    def pop_tx(self):
        return self._current_tx.pop()

    @property
    def current_tx(self):
        return self.root_tx if not self._current_tx else self._current_tx[-1]

    def copy_graphstate(self) -> OutputGraphState:
        """Create a checkpoint of the current state by copying everything"""
        assert self.nn_modules is not None
        state = OutputGraphState(
            list(self.graphargs),
            set(self.guards),
            dict(self.nn_modules),
            self.side_effects.clone(),
            self.timestamp,
            self.name_to_input.copy(),
        )
        self.timestamp += 1
        return state

    def restore_graphstate(self, state: OutputGraphState):
        """Restore a checkpoint created by self.copy_graphstate()"""
        (
            self.graphargs,
            self.guards,
            self.nn_modules,
            self.side_effects,
            self.timestamp,
            self.name_to_input,
        ) = state
        # FX deepcopy doesn't work for a partially created graph, so just remove new nodes
        removed_nodes = 0
        for node in reversed(list(self.graph.nodes)):
            if node.meta["creation_timestamp"] > self.timestamp:
                # Erasing node alone does not remove the meta information
                # So, remove the help tensor explicitly
                if "example_value" in node.meta:
                    del node.meta["example_value"]
                self.remove_node(node)
                self.real_value_cache.pop(node, None)
                removed_nodes += 1
        log.debug(f"restore_graphstate: removed {removed_nodes} nodes")

    def count_calls(self):
        return count_calls(self.graph)

    def get_submodule(self, keys):
        assert keys
        obj = self.nn_modules
        for k in keys.split("."):
            if isinstance(obj, dict):
                obj = obj[k]
            else:
                obj = getattr(obj, k)
        return obj

    def create_graph_input(self, name, type_expr=None):
        # unique
        if name in self.name_to_input:
            for i in itertools.count():
                if f"{name}_{i}" not in self.name_to_input:
                    name = f"{name}_{i}"
                    break

        if self.name_to_input:
            prev_name = next(reversed(self.name_to_input))
            ctx = self.graph.inserting_after(self.name_to_input[prev_name])
        else:
            ctx = self.graph.inserting_before(None)
        with ctx:
            proxy = self.create_proxy("placeholder", name, (), {}, type_expr=type_expr)
            self.name_to_input[name] = proxy.node
            return proxy

    def new_var(self, name="tmp"):
        existing = set(self.code_options["co_varnames"])
        for i in itertools.count():
            var = f"___{name}_{i}"
            if var not in existing:
                self.code_options["co_varnames"] = self.code_options["co_varnames"] + (
                    var,
                )
                return var

    def update_co_names(self, name):
        """Ensure self.code_options.co_names contains name"""
        if name not in self.code_options["co_names"]:
            self.code_options["co_names"] = tuple(self.code_options["co_names"]) + (
                name,
            )

    def register_attr_or_module(
        self, target: Union[torch.nn.Module, torch.Tensor, Any], *names, **options
    ):
        if is_dynamic_nn_module(target):
            return variables.UnspecializedNNModuleVariable(target, **options)

        options = dict(options)
        options["guards"] = set(options.get("guards", []))
        source: Source = options.get("source", None)
        if isinstance(target, torch.Tensor):
            if source:
                options["guards"].add(source.make_guard(GuardBuilder.TENSOR_MATCH))

            def wrap_name(module_key):
                return wrap_fx_proxy(
                    self,
                    self.create_proxy("get_attr", module_key, tuple(), {}),
                    example_value=target,
                    **options,
                )

        elif isinstance(target, torch.nn.Module):
            assert isinstance(target, torch.nn.Module)
            options["guards"].add(source.make_guard(GuardBuilder.NN_MODULE))

            def wrap_name(module_key):
                return NNModuleVariable(type(target), module_key, **options)

        elif isinstance(target, (torch.SymInt, torch.SymFloat)):
            # HACKY CODE REGION BEGIN
            # WE ARE PIGGYBACKING ON EXISTING INFRA TO REGISTER ATTRS
            # This ultimately gets written to self.nn_modules, which is unfortunate
            # Attrs that are tenors and symints and such need to be migrated to have their
            # own storage
            # alas, this is like this for now
            self.intermediary_symbols.update({target.get_pyobj().expr: None})

            def wrap_name(module_key):
                return DynamicShapeVariable.create(
                    self,
                    self.create_proxy("get_attr", module_key, tuple(), {}),
                    dyn_shape=target,
                    **options,
                )

            # HACKY CODE REGION END
        else:

            def wrap_name(module_key):
                self.output.update_co_names(module_key)
                self.root_globals[module_key] = target
                return VariableBuilder(self, ConstantSource(source_name=module_key))(
                    target
                )

        assert self.nn_modules is not None
        for k, v in self.nn_modules.items():
            if v is target:
                # it already exists
                return wrap_name(k)

        # create a new unique name
        name = "_".join(map(str, names))
        # e.g. repalce abc.xyz[123].qkv with abc.xyz_123.qkv
        name = re.sub(r"\[(\d+)\]", r"_\g<1>", name)
        # e.g. replace abc.xyz_123.qkv with abc_xyz_123_qkv
        name = re.sub(r"[^a-zA-Z0-9]", "_", name)

        if not name or not name[0].isalpha():
            name = "sub" + name
        base = name
        for i in itertools.count():
            if name not in self.nn_modules:
                self.nn_modules[name] = target
                return wrap_name(name)
            name = f"{base}_{i}"

        raise AssertionError("unreachable")

    def compile_subgraph(
        self, tx, partial_convert=False, reason: Optional[GraphCompileReason] = None
    ):
        """
        Generate a subgraph to continue execution on user code.
        Automatically restore live variables.
        """
        from .eval_frame import disable

        self.partial_convert = partial_convert
        self.compile_subgraph_reason = reason

        log.debug(f"COMPILING GRAPH due to {reason}")

        if not all(block.can_restore() for block in tx.block_stack):
            unimplemented("compile_subgraph with block_depth != 0")

        for block in reversed(tx.block_stack):
            block.exit(tx)

        tx.prune_dead_locals()
        stack_values = list(tx.stack)
        assert self.nn_modules is not None
        root = FakeRootModule(self.nn_modules)

        # Add all the local vars to the "stack" so restore at the end
        restore_vars = []
        val_to_names: OrderedDict[
            VariableTracker, List[str]
        ] = collections.OrderedDict()
        if stack_values:
            val_to_names[stack_values[-1]] = list()
        for k, v in tx.symbolic_locals.items():
            if isinstance(v.source, LocalSource) and v.source.name() == k:
                continue  # no need to restore initial state
            if v not in val_to_names:
                val_to_names[v] = list()
            val_to_names[v].append(k)
        for v in val_to_names.keys():
            restore_vars.extend(val_to_names[v])
            stack_values.extend([v] * len(val_to_names[v]))

        # to handle random calls
        if len(tx.random_calls) > 0:
            random_calls_instructions = []
            self.random_values_var = self.new_var("random_values")
            rand_fn_name = unique_id("__gen_rand_values")
            rand_fn = disable(_get_gen_rand_values_fn(tx.random_calls))
            self.install_global(rand_fn_name, rand_fn)
            codegen = PyCodegen(tx, root)
            random_calls_instructions.extend(
                [
                    codegen.create_load_global("random", add=True),
                    codegen.create_load_attr("setstate"),
                    codegen.create_load_const(tx.output.initial_random_state),
                    create_instruction("CALL_FUNCTION", 1),
                ]
            )
            random_calls_instructions.extend(codegen.load_function_name(rand_fn_name))
            random_calls_instructions.extend(
                [
                    create_instruction("CALL_FUNCTION", 0),
                    codegen.create_store(tx.output.random_values_var),
                ]
            )
            self.add_output_instructions(random_calls_instructions)

        if (
            stack_values
            and all(
                not isinstance(
                    v, (UnspecializedNumpyVariable, UnspecializedPythonVariable)
                )
                for v in stack_values
            )
            and all(isinstance(x, TensorVariable) for x in stack_values)
            and len(set(stack_values)) == len(stack_values)
            and self.side_effects.is_empty()
        ):

            # optimization to generate better code in a common case
            self.add_output_instructions(
                self.compile_and_call_fx_graph(tx, list(reversed(stack_values)), root)
                + [create_instruction("UNPACK_SEQUENCE", len(stack_values))]
            )
        else:
            graph_output_var = self.new_var("graph_out")
            pass1 = PyCodegen(tx, root, graph_output_var)
            self.side_effects.codegen_save_tempvars(pass1)
            pass1.foreach(stack_values)
            self.side_effects.codegen_update_mutated(pass1)

            # one more time now that we have established tempvars
            pass2 = PyCodegen(
                tx,
                root,
                graph_output_var,
                tempvars={val: None for val, count in pass1.uses.items() if count > 1},
            )
            self.side_effects.codegen_save_tempvars(pass2)
            pass2.foreach(stack_values)
            self.side_effects.codegen_update_mutated(pass2)

            output = []
            if count_calls(self.graph) != 0 or len(pass2.graph_outputs) != 0:
                output.extend(
                    self.compile_and_call_fx_graph(tx, pass2.graph_output_vars(), root)
                )

                if len(pass2.graph_outputs) != 0:
                    output.append(pass2.create_store(graph_output_var))
                else:
                    output.append(create_instruction("POP_TOP"))
            self.add_output_instructions(output + pass2.get_instructions())

        # restore all the live local vars
        self.add_output_instructions(
            [PyCodegen(tx).create_store(var) for var in reversed(restore_vars)]
        )

    def compile_and_call_fx_graph(self, tx, rv, root):
        """
        Generate code from self.graph and return the Instruction()s to
        call that generated code.
        """
        from .eval_frame import disable

        assert isinstance(rv, list)
        assert isinstance(root, FakeRootModule)
        for output in rv:
            self.guards.update(output.guards)

        self.create_node(
            "output", "output", (self.create_arg(tuple(x.as_proxy() for x in rv)),), {}
        )
        self.remove_unused_graphargs()
        ncalls = count_calls(self.graph)
        counters["stats"]["calls_captured"] += ncalls
        counters["stats"]["fusions_possible"] += ncalls - 1

        if config.dynamic_propagation:
            # free a bit of memory
            for node in self.graph.nodes:
                if "example_value" in node.meta:
                    del node.meta["example_value"]
            self.real_value_cache.clear()

        gm = fx.GraphModule(root, self.graph)
        gm.recompile()
        gm.compile_subgraph_reason = self.compile_subgraph_reason
        name = unique_id("__compiled_fn")

        assert_no_fake_params_or_buffers(gm)
        compiled_fn = self.call_user_compiler(gm)
        compiled_fn = disable(compiled_fn)

        counters["stats"]["unique_graphs"] += 1
        self.install_global(name, compiled_fn)

        try:
            # the call to tabulate can cause a lot of memory to be allocated
            if config.log_level <= logging.INFO and config.output_code:
                graph_str = (
                    gm.print_readable()
                    if config.output_graph_code
                    else format_graph_tabular(gm.graph)
                )
                log.log(
<<<<<<< HEAD
                    logging.INFO,  # type: ignore[attr-defined]
=======
                    logging.INFO,
>>>>>>> 7541c9f8
                    f"TRACED GRAPH\n {name} {gm.forward.__code__.co_filename} {graph_str}\n",
                )
        except ImportError:
            log.warning(
                "Unable to print graph: `format_graph_tabular` relies on the library `tabulate`, "
                "which could not be found on this machine. Run `pip "
                "install tabulate` to install the library."
            )

        cg = PyCodegen(tx)
        cg.make_call_generated_code(name)
        return cg.get_instructions()

    def call_user_compiler(self, gm: fx.GraphModule) -> CompiledFn:
        try:
            name = (
                self.compiler_fn.__name__
                if hasattr(self.compiler_fn, "__name__")
                else ""
            )
            _step_logger()(logging.INFO, f"calling compiler function {name}")
            compiler_fn = self.compiler_fn
            # WrapperBackend needs real inputs, for now, to verify correctness
            if config.verify_correctness:
                compiler_fn = WrapperBackend(compiler_fn, self.example_inputs())

            # NOTE: [Real Tensors in Accuracy Evaluation]
            #
            # Today, tensors are passed to backends as fake at compile time. See the .fake_example_inputs()
            # call to compiler_fn below. At runtime, backends use real tensors.
            #
            # This should be a strong invariant we hold across all backends,
            # and generally, it is. However, for accuracy evaluation, we need real tensors at compile time,
            # for now, due to the unfortunate setup described below.
            #
            # Due to the nature of how we invoke comparison as a backend in two different ways:
            #
            # (1) Less bad, but still worth rewriting, WrapperBackend above, which takes
            # real inputs for its ctor. see the config.verify_correctnes above.
            #
            # (2) More bad, and very worth rewriting, the minifier installs accuracy comparison as
            # a true backend, and therefore needs to be compiled with real inputs. This is made trickier
            # by the fact that the minifier will spawn new processes during minification. As such, we have
            # created a global flag, MINIFIER_SPAWNED, that should be set IF AND ONLY IF this run was spawned
            # as part of accuracy minification. This flag is not a contract, and ideally will not be here long.
            #
            # The longer term PoR is to:
            # (A) Rewrite the minifier accuracy evaluation and verify_correctness code to share the same
            # correctness and accuracy logic, so as not to have two different ways of doing the same thing.
            #
            # (B) Refactor minifier accuracy backend to do its comparison fully at runtime, so as not to need to
            # pass real tensors to it at compile time.
            is_top_level_minifying = (
                config.repro_after is not None and config.repro_level == 4
            )
            if torch._dynamo.debug_utils.MINIFIER_SPAWNED or is_top_level_minifying:
                compiled_fn = compiler_fn(gm, self.example_inputs())
            elif config.DO_NOT_USE_legacy_non_fake_example_inputs:
                compiled_fn = compiler_fn(gm, self.example_inputs())
            else:
                compiled_fn = compiler_fn(gm, self.fake_example_inputs())
            _step_logger()(logging.INFO, f"done compiler function {name}")
            assert callable(compiled_fn), "compiler_fn did not return callable"
        except Exception as e:
            compiled_fn = gm.forward
            raise BackendCompilerFailed(self.compiler_fn, e) from e
        return compiled_fn

    def fake_example_inputs(self) -> List[torch.Tensor]:
        result = []
        for arg in self.graphargs:
            example = arg.get_fake_examples()
            if example is not None:
                result.extend(example)
            else:
                # Fallback, in case fake_tensor was not set
                # Particularly for graph args that are not tensors
                result.extend(arg.get_examples())
        return result

    def example_inputs(self) -> List[torch.Tensor]:
        result = []
        for arg in self.graphargs:
            result.extend(arg.get_examples())
        return result

    def remove_unused_graphargs(self) -> None:
        for node in reversed(list(self.graph.nodes)):
            if len(list(node.users)) == 0:
                if node.op == "get_attr":
                    self.remove_node(node)
                elif node.op == "call_function" and node.target is operator.getitem:
                    self.remove_node(node)

        expanded_graphargs = []
        for arg in self.graphargs:
            expanded_graphargs.extend([arg] * len(arg))
            arg.uses = 0

        for node, arg in zip(self.graph.nodes, expanded_graphargs):
            assert node.op == "placeholder"
            arg.uses += len(node.users)

        for node, arg in list(zip(self.graph.nodes, expanded_graphargs)):
            if arg.uses == 0:
                log.debug(f"REMOVE UNUSED GRAPHARG {arg.source.name()}")
                if "example_value" in node.meta:
                    del node.meta["example_value"]
                self.remove_node(node)
                self.real_value_cache.pop(node, None)

        self.graphargs = [arg for arg in self.graphargs if arg.uses > 0]
        # NB: self.orig_graphargs is the original graphargs

    def add_output_instructions(self, prefix: List[Instruction]) -> None:
        """
        We call this on the creation of a new compiled subgraph that is inserted
        before user code.
        """
        self.output_instructions.extend(prefix)
        self.should_exit = True

    def install_global(self, name, value) -> None:
        self.cleanups.append(CleanupHook.create(self.root_globals, name, value))

    def cleanup(self) -> None:
        # There is a reference cycle between tracer and OutputGraph, causing
        # some of the tensor objects to be held alive for longer than necessary.

        # Clear cache for conversion of real -> fake tensors
        self.root_tx.fake_mode.fake_tensor_converter = None
        self.root_tx = None

        # Note: generated fx graph will hold a reference to the nn_module,
        # So depending on the backend they may not be released
        self.nn_modules = None

        # Cleanup graphargs
        for graph_arg in self.graphargs:
            graph_arg.erase()

        for node in self.graph.nodes:
            if "example_value" in node.meta:
                del node.meta["example_value"]
        self.real_value_cache.clear()
        self.name_to_input.clear()

    def create_proxy(
        self,
        kind,
        target,
        args,
        kwargs,
        name=None,
        type_expr=None,
        proxy_factory_fn=None,
    ):
        rv = super().create_proxy(
            kind, target, args, kwargs, name, type_expr, proxy_factory_fn
        )

        # append stack trace to fx node
        tx = self.current_tx

        nn_module_stack = tx.nn_module_stack
        if nn_module_stack:
            rv.node.meta["nn_module_stack"] = nn_module_stack.copy()

        frame_summaries: List[traceback.FrameSummary] = []
        while tx:
            frame_summaries.append(tx.frame_summary())
            tx = getattr(tx, "parent", None)

        # official from_list stub doesn't have new-style type
        msgs = traceback.StackSummary.from_list(frame_summaries).format()  # type: ignore[arg-type]

        # Carry module_stack along with node.stack_trace for reusing stacktrace propagation infra
        nn_module_stack_str = f"Module stack: {nn_module_stack}\n"
        rv.node.stack_trace = nn_module_stack_str + " | ".join(msgs)

        return rv

    def create_node(self, *args, **kwargs):
        node = super().create_node(*args, **kwargs)
        node.meta["creation_timestamp"] = self.timestamp
        return node

    # Note: we did not override erase_node since
    # we call self.graph.erase_node elsewhere
    def remove_node(self, node):
        self.graph.erase_node(node)
        self.name_to_input.pop(node.name, None)<|MERGE_RESOLUTION|>--- conflicted
+++ resolved
@@ -573,11 +573,7 @@
                     else format_graph_tabular(gm.graph)
                 )
                 log.log(
-<<<<<<< HEAD
-                    logging.INFO,  # type: ignore[attr-defined]
-=======
                     logging.INFO,
->>>>>>> 7541c9f8
                     f"TRACED GRAPH\n {name} {gm.forward.__code__.co_filename} {graph_str}\n",
                 )
         except ImportError:

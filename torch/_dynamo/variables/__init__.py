from .base import VariableTracker
from .builtin import BuiltinVariable
from .constant import ConstantVariable, EnumVariable
from .ctx_manager import (
    ContextWrappingVariable,
    CUDAStreamContextVariable,
    CUDAStreamVariable,
    DeterministicAlgorithmsVariable,
    GradModeVariable,
    WithExitFunctionVariable,
)
from .dicts import ConstDictVariable, DataClassVariable, DefaultDictVariable
from .functions import (
    NestedUserFunctionVariable,
    UserFunctionVariable,
    UserMethodVariable,
)
from .lists import (
    BaseListVariable,
    ListIteratorVariable,
    ListVariable,
    NamedTupleVariable,
    RangeVariable,
    SliceVariable,
    TupleVariable,
)
from .misc import (
    AutogradFunctionVariable,
    BlackHoleVariable,
    ClosureVariable,
<<<<<<< HEAD
    ContextWrappingVariable,
    CUDAStreamContextVariable,
    CUDAStreamVariable,
=======
>>>>>>> 23a9e08d
    GetAttrVariable,
    InspectSignatureVariable,
    LambdaVariable,
    NewCellVariable,
    NewGlobalVariable,
    NumpyVariable,
    PythonModuleVariable,
    SuperVariable,
    UnknownVariable,
)
from .nn_module import NNModuleVariable, UnspecializedNNModuleVariable
from .tensor import (
    FakeItemVariable,
    SymNodeVariable,
    TensorVariable,
    UnspecializedPythonVariable,
)
from .torch import TorchVariable
from .user_defined import UserDefinedClassVariable, UserDefinedObjectVariable

__all__ = [
    "AutogradFunctionVariable",
    "BaseListVariable",
    "BlackHoleVariable",
    "BuiltinVariable",
    "ClosureVariable",
    "ConstantVariable",
    "ConstDictVariable",
    "ContextWrappingVariable",
    "DataClassVariable",
    "DefaultDictVariable",
    "EnumVariable",
    "FakeItemVariable",
    "GetAttrVariable",
    "GradModeVariable",
    "InspectSignatureVariable",
    "LambdaVariable",
    "ListIteratorVariable",
    "ListVariable",
    "NamedTupleVariable",
    "NestedUserFunctionVariable",
    "NewCellVariable",
    "NewGlobalVariable",
    "NNModuleVariable",
    "NumpyVariable",
    "PythonModuleVariable",
    "RangeVariable",
    "SliceVariable",
    "SuperVariable",
    "TensorVariable",
    "TorchVariable",
    "TupleVariable",
    "UnknownVariable",
    "UnspecializedNNModuleVariable",
    "UnspecializedPythonVariable",
    "UserDefinedClassVariable",
    "UserDefinedObjectVariable",
    "UserFunctionVariable",
    "UserMethodVariable",
    "VariableTracker",
    "WithExitFunctionVariable",
]<|MERGE_RESOLUTION|>--- conflicted
+++ resolved
@@ -28,12 +28,6 @@
     AutogradFunctionVariable,
     BlackHoleVariable,
     ClosureVariable,
-<<<<<<< HEAD
-    ContextWrappingVariable,
-    CUDAStreamContextVariable,
-    CUDAStreamVariable,
-=======
->>>>>>> 23a9e08d
     GetAttrVariable,
     InspectSignatureVariable,
     LambdaVariable,
@@ -69,6 +63,7 @@
     "FakeItemVariable",
     "GetAttrVariable",
     "GradModeVariable",
+    "DeterministicAlgorithmsVariable",
     "InspectSignatureVariable",
     "LambdaVariable",
     "ListIteratorVariable",

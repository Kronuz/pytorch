from __future__ import annotations

import copy
import functools
import operator
<<<<<<< HEAD
from typing import Callable, Dict, List, Optional, Set
=======
from dataclasses import asdict
from typing import Dict, List, Optional, Set
>>>>>>> b87c7ab6

import torch
import torch.nn.functional as F

from torch.ao.quantization._pt2e.quantizer.utils import (
    get_act_obs_or_fq_ctr,
    get_bias_obs_or_fq_ctr,
    get_weight_obs_or_fq_ctr,
)

from torch.ao.quantization.observer import (
    HistogramObserver,
    MinMaxObserver,
    PerChannelMinMaxObserver,
    PlaceholderObserver,
)
from torch.fx import Node

from .quantizer import (
    OperatorConfig,
    OperatorPatternType,
    QuantizationConfig,
    QuantizationSpec,
    Quantizer,
)

__all__ = [
    "QNNPackQuantizer",
    "get_symmetric_quantization_config",
]

_QUANT_CONFIG_TO_ANNOTATOR = {}


def register_annotator(quantization_configs: List[QuantizationConfig]):
    def decorator(fn: Callable):
        for quantization_config in quantization_configs:
            if quantization_config in _QUANT_CONFIG_TO_ANNOTATOR:
                raise KeyError(
                    f"Annotator for quantization config {quantization_config} is already registered"
                )
            _QUANT_CONFIG_TO_ANNOTATOR[quantization_config] = functools.partial(
                fn, config=quantization_config
            )

    return decorator


def supported_symmetric_quantized_operators() -> Dict[str, List[OperatorPatternType]]:
    supported_operators: Dict[str, List[OperatorPatternType]] = {
        # Both conv and linear should be able to handle relu + hardtanh fusion since
        # those are clamp ops
        "conv2d": [
            [torch.nn.Conv2d, torch.nn.ReLU],
            [torch.nn.Conv2d, F.relu],
            [F.conv2d, torch.nn.ReLU],
            [F.conv2d, F.relu],
        ],
        "linear": [[torch.nn.Linear], [F.linear]],
        "add": [[torch.add]],
        "maxpool2d": [[torch.nn.MaxPool2d], [F.max_pool2d]],
        "hardtanh": [[torch.nn.Hardtanh], [F.hardtanh]],
        "mean": [[torch.mean]],
        "adaptive_avgpool2d": [
            [torch.nn.AdaptiveAvgPool2d],
            [F.adaptive_avg_pool2d],
        ],
    }
    return copy.deepcopy(supported_operators)


def get_supported_symmetric_config_and_operators() -> List[OperatorConfig]:
    supported_config_and_operators: List[OperatorConfig] = []
    for quantization_config in [
        get_symmetric_quantization_config(),
        get_symmetric_quantization_config(is_per_channel=True),
    ]:
        ops = supported_symmetric_quantized_operators()
        for op_string, pattern_list in ops.items():
            supported_config_and_operators.append(
                OperatorConfig(quantization_config, pattern_list)
            )
    return copy.deepcopy(supported_config_and_operators)


@functools.lru_cache
def get_symmetric_quantization_config(is_per_channel=False):
    act_quantization_spec = QuantizationSpec(
        dtype=torch.int8,
        quant_min=-128,
        quant_max=127,
        qscheme=torch.per_tensor_affine,
        is_dynamic=False,
    )
    qscheme = (
        torch.per_channel_symmetric if is_per_channel else torch.per_tensor_symmetric
    )
    weight_quantization_spec = QuantizationSpec(
        dtype=torch.int8,
        quant_min=-127,
        quant_max=127,
        qscheme=qscheme,
        ch_axis=0,
        is_dynamic=False,
    )
    bias_quantization_spec = QuantizationSpec(dtype=torch.float)
    quantization_config = QuantizationConfig(
        act_quantization_spec, weight_quantization_spec, bias_quantization_spec
    )
    return quantization_config


def get_supported_config_and_operators() -> List[OperatorConfig]:
    return get_supported_symmetric_config_and_operators()


def _is_annotated(nodes: List[Node]):
    """
    Given a list of nodes (that represents an operator pattern),
    check if any of the node is annotated, return True if any of the node
    is annotated, otherwise return False
    """
    annotated = False
    for node in nodes:
        annotated = annotated or (
            "target_dtype_info" in node.meta
            and node.meta["target_dtype_info"].get("_annotated", False)
        )
    return annotated


class QNNPackQuantizer(Quantizer):
    supported_config_and_operators = get_supported_config_and_operators()

    def __init__(self):
        super().__init__()
        self.global_config: QuantizationConfig = None
        self.operator_type_config: Dict[str, Optional[QuantizationConfig]] = {}

    @classmethod
    def get_supported_quantization_configs(cls) -> List[QuantizationConfig]:
        op_configs: Set[QuantizationConfig] = set({})
        for spec, _ in cls.supported_config_and_operators:
            op_configs.add(spec)
        return list(op_configs)

    @classmethod
    def get_supported_operator_for_quantization_config(
        cls, quantization_config: Optional[QuantizationConfig]
    ) -> List[OperatorPatternType]:
        if quantization_config is None:
            all_ops = []
            for _, ops in cls.supported_config_and_operators:
                all_ops.extend(ops)
            return all_ops

        for config, ops in cls.supported_config_and_operators:
            # note: this assumes each entry in cls.supported_spec_and_operators
            # corresponds to one spec, e.g. we don't have
            # [(spec1, op_list1), (spec1, op_list2), (spec2, op_list3)]
            # where the first and second entry have the same spec but did not
            # merge the op list
            if config == quantization_config:
                return ops
        return []

    def set_global(self, quantization_config: QuantizationConfig) -> QNNPackQuantizer:
        self.global_config = quantization_config
        return self

    def set_config_for_operator_type(
        self, operator_type: str, quantization_config: QuantizationConfig
    ) -> QNNPackQuantizer:
        self.operator_type_config[operator_type] = quantization_config
        return self

    def annotate(self, model: torch.fx.GraphModule) -> torch.fx.GraphModule:
        """just handling global spec for now"""
        global_config = self.global_config
        _QUANT_CONFIG_TO_ANNOTATOR[global_config](self, model)

        return model

    @register_annotator(
        [
            get_symmetric_quantization_config(),
            get_symmetric_quantization_config(is_per_channel=True),
        ]
    )
    def annotate_symmetric_config(
        self, model: torch.fx.GraphModule, config: QuantizationConfig
    ) -> torch.fx.GraphModule:
        # annotate the nodes from last to first since the matching is in the reversed order
        # and fusion operator patterns (conv - relu) can get matched before single operator pattern (conv)
        # and we will mark the matched node with "_annoated" so fusion operator pattern
        # can take precedence over single operator pattern in this way
        for node in reversed(model.graph.nodes):
            # one improvement is to register node annotators for each
            # supported op type.
<<<<<<< HEAD
            self._annotate_conv2d_relu(node, config)
            self._annotate_conv2d(node, config)
            self._annotate_linear(node, config)
            self._annotate_maxpool2d(node, config)
            self._annotate_add_relu(node, config)
            self._annotate_add(node, config)
            self._annotate_hardtanh(node, config)
            self._annotate_mean(node, config)
            self._annotate_adaptive_avg_pool2d(node, config)
=======
            self._annotate_conv2d_relu(node, global_config)
            self._annotate_conv2d(node, global_config)
            self._annotate_linear(node, global_config)
            self._annotate_maxpool2d(node, global_config)
            self._annotate_add_relu(node, global_config)
            self._annotate_add(node, global_config)
>>>>>>> b87c7ab6

        return model

    def _annotate_conv2d_relu(
        self, node: Node, quantization_config: QuantizationConfig
    ) -> None:
        if node.op != "call_function" or node.target not in [
            torch.ops.aten.relu_.default,
            torch.ops.aten.relu.default,
        ]:
            return
        relu_node = node
        conv_node = relu_node.args[0]
        assert isinstance(conv_node, Node)
        if (
            conv_node.op != "call_function"
            or conv_node.target != torch.ops.aten.convolution.default
        ):
            return
        if _is_annotated([relu_node, conv_node]):
            return

        conv_node.meta["target_dtype_info"] = {
            "input_act_obs_or_fq_ctr": get_act_obs_or_fq_ctr(quantization_config),
            "weight_obs_or_fq_ctr": get_weight_obs_or_fq_ctr(quantization_config),
            "bias_obs_or_fq_ctr": get_bias_obs_or_fq_ctr(quantization_config),
            "output_act_obs_or_fq_ctr": PlaceholderObserver.with_args(
                dtype=torch.float
            ),
            # TODO: validation of weight_index must be set if weight_obs_or_fq_ctr is set
            "weight_index": 1,
            # TODO: validation of bias_index must be set if bias_obs_or_fq_ctr is set
            "bias_index": 2,
            "_annotated": True,
        }
        relu_node.meta["target_dtype_info"] = {
            "input_act_obs_or_fq_ctr": PlaceholderObserver.with_args(dtype=torch.float),
            "output_act_obs_or_fq_ctr": get_act_obs_or_fq_ctr(quantization_config),
            "_annotated": True,
        }

    def _annotate_conv2d(
        self, node: Node, quantization_config: QuantizationConfig
    ) -> None:
        conv_node = node
        if (
            conv_node.op != "call_function"
            or conv_node.target != torch.ops.aten.convolution.default
        ):
            return
        # skip annotation if it is already annotated
        if _is_annotated([conv_node]):
            return
        conv_node.meta["target_dtype_info"] = {
            "input_act_obs_or_fq_ctr": get_act_obs_or_fq_ctr(quantization_config),
            "weight_obs_or_fq_ctr": get_weight_obs_or_fq_ctr(quantization_config),
            "bias_obs_or_fq_ctr": get_bias_obs_or_fq_ctr(quantization_config),
            "output_act_obs_or_fq_ctr": get_act_obs_or_fq_ctr(quantization_config),
            # TODO: validation of weight_index must be set if weight_obs_or_fq_ctr is set
            "weight_index": 1,
            # TODO: validation of bias_index must be set if bias_obs_or_fq_ctr is set
            "bias_index": 2,
            "_annotated": True,
        }

    def _annotate_linear(
        self, node: Node, quantization_config: QuantizationConfig
    ) -> None:
        addmm_node = node
        if (
            addmm_node.op != "call_function"
            or addmm_node.target != torch.ops.aten.addmm.default
        ):
            return
        view_node = addmm_node.args[1]
        assert isinstance(view_node, Node)
        if (
            view_node.op != "call_function"
            or view_node.target != torch.ops.aten.view.default
        ):
            return
        t_node = addmm_node.args[2]
        assert isinstance(t_node, Node)
        if t_node.op != "call_function" or t_node.target != torch.ops.aten.t.default:
            return
        if _is_annotated([addmm_node, view_node, t_node]):
            return

        # bias and output act
        addmm_node.meta["target_dtype_info"] = {
            "bias_obs_or_fq_ctr": get_bias_obs_or_fq_ctr(quantization_config),
            "input_act_obs_or_fq_ctr": PlaceholderObserver.with_args(dtype=torch.float),
            "output_act_obs_or_fq_ctr": get_act_obs_or_fq_ctr(quantization_config),
            "bias_index": 0,
            "_annotated": True,
        }
        # input act
        view_node.meta["target_dtype_info"] = {
            "input_act_obs_or_fq_ctr": get_act_obs_or_fq_ctr(quantization_config),
            "output_act_obs_or_fq_ctr": PlaceholderObserver.with_args(
                dtype=torch.float
            ),
            "_annotated": True,
        }
        # weight
        t_node.meta["target_dtype_info"] = {
            "input_act_obs_or_fq_ctr": get_weight_obs_or_fq_ctr(quantization_config),
            "output_act_obs_or_fq_ctr": PlaceholderObserver.with_args(
                dtype=torch.float
            ),
            "_annotated": True,
        }

    # TODO: move to `_pt2e/_propagate_annotation.py` after we have
    # decided on the how we want to use pattern matching for annotation
    def _annotate_maxpool2d(
        self, node: Node, quantization_config: QuantizationConfig
    ) -> None:
        if (
            node.op != "call_function"
            or node.target != operator.getitem
            or node.args[1] != 0
        ):
            return
        getitem_node = node
        maxpool_node = getitem_node.args[0]
        assert isinstance(maxpool_node, Node)
        if (
            maxpool_node.op != "call_function"
            or maxpool_node.target != torch.ops.aten.max_pool2d_with_indices.default
        ):
            return
        if _is_annotated([getitem_node, maxpool_node]):
            return

        maxpool_node.meta["target_dtype_info"] = {
            "input_act_obs_or_fq_ctr": get_act_obs_or_fq_ctr(quantization_config),
            "output_act_obs_or_fq_ctr": PlaceholderObserver.with_args(
                dtype=torch.float
            ),
            "_annotated": True,
        }
        getitem_node.meta["target_dtype_info"] = {
            "input_act_obs_or_fq_ctr": PlaceholderObserver.with_args(dtype=torch.float),
            "output_act_obs_or_fq_ctr": get_act_obs_or_fq_ctr(quantization_config),
            "input_output_share_observers": True,
            "_annotated": True,
        }

<<<<<<< HEAD
    def _annotate_input_out_obs_sharing_op(
        self,
        op: Callable,
        node: Node,
        quantization_config: QuantizationConfig,
    ) -> None:
        io_obs_sharing_node = node
        if (
            io_obs_sharing_node.op != "call_function"
            or io_obs_sharing_node.target != op
        ):
            return
        if _is_annotated([io_obs_sharing_node]):
            return

        io_obs_sharing_node.meta["target_dtype_info"] = {
            "input_act_obs_or_fq_ctr": get_act_obs_or_fq_ctr(quantization_config),
            "output_act_obs_or_fq_ctr": get_act_obs_or_fq_ctr(quantization_config),
            "input_output_share_observers": True,
            "_annotated": True,
        }

    def _annotate_hardtanh(
        self, node: Node, quantization_config: QuantizationConfig
    ) -> None:
        self._annotate_input_out_obs_sharing_op(
            torch.ops.aten.hardtanh.default, node, quantization_config
        )

    def _annotate_mean(
        self, node: Node, quantization_config: QuantizationConfig
    ) -> None:
        self._annotate_input_out_obs_sharing_op(
            torch.ops.aten.mean.default, node, quantization_config
        )
        self._annotate_input_out_obs_sharing_op(
            torch.ops.aten.mean.dim, node, quantization_config
        )

    def _annotate_adaptive_avg_pool2d(
        self, node: Node, quantization_config: QuantizationConfig
    ) -> None:
        self._annotate_input_out_obs_sharing_op(
            torch.ops.aten.adaptive_avg_pool2d.default, node, quantization_config
        )

=======
>>>>>>> b87c7ab6
    def _annotate_add_relu(
        self, node: Node, quantization_config: QuantizationConfig
    ) -> None:
        if node.op != "call_function" or node.target not in [
            torch.ops.aten.relu_.default,
            torch.ops.aten.relu.default,
        ]:
            return
        relu_node = node
        add_node = relu_node.args[0]
        assert isinstance(add_node, Node)
        if add_node.op != "call_function" or add_node.target not in [
            torch.ops.aten.add.Tensor,
            torch.ops.aten.add_.Tensor,
        ]:
            return
        if _is_annotated([relu_node, add_node]):
            return

        add_node.meta["target_dtype_info"] = {
            "input_act_obs_or_fq_ctr": get_act_obs_or_fq_ctr(quantization_config),
            "output_act_obs_or_fq_ctr": PlaceholderObserver.with_args(
                dtype=torch.float
            ),
            "_annotated": True,
        }
        relu_node.meta["target_dtype_info"] = {
            "input_act_obs_or_fq_ctr": PlaceholderObserver.with_args(dtype=torch.float),
            "output_act_obs_or_fq_ctr": get_act_obs_or_fq_ctr(quantization_config),
            "_annotated": True,
        }

    def _annotate_add(
        self, node: Node, quantization_config: QuantizationConfig
    ) -> None:
        add_node = node
        if add_node.op != "call_function" or add_node.target not in [
            torch.ops.aten.add.Tensor,
            torch.ops.aten.add_.Tensor,
        ]:
            return
        if _is_annotated([add_node]):
            return

        add_node.meta["target_dtype_info"] = {
            "input_act_obs_or_fq_ctr": get_act_obs_or_fq_ctr(quantization_config),
            "output_act_obs_or_fq_ctr": get_act_obs_or_fq_ctr(quantization_config),
            "_annotated": True,
        }

    def validate(self, model: torch.fx.GraphModule) -> None:
        pass

    @classmethod
    def get_supported_operators(cls) -> List[OperatorConfig]:
        return cls.supported_config_and_operators<|MERGE_RESOLUTION|>--- conflicted
+++ resolved
@@ -3,12 +3,7 @@
 import copy
 import functools
 import operator
-<<<<<<< HEAD
 from typing import Callable, Dict, List, Optional, Set
-=======
-from dataclasses import asdict
-from typing import Dict, List, Optional, Set
->>>>>>> b87c7ab6
 
 import torch
 import torch.nn.functional as F
@@ -19,12 +14,7 @@
     get_weight_obs_or_fq_ctr,
 )
 
-from torch.ao.quantization.observer import (
-    HistogramObserver,
-    MinMaxObserver,
-    PerChannelMinMaxObserver,
-    PlaceholderObserver,
-)
+from torch.ao.quantization.observer import PlaceholderObserver
 from torch.fx import Node
 
 from .quantizer import (
@@ -145,7 +135,7 @@
 
     def __init__(self):
         super().__init__()
-        self.global_config: QuantizationConfig = None
+        self.global_config: QuantizationConfig = None  # noqa
         self.operator_type_config: Dict[str, Optional[QuantizationConfig]] = {}
 
     @classmethod
@@ -208,7 +198,6 @@
         for node in reversed(model.graph.nodes):
             # one improvement is to register node annotators for each
             # supported op type.
-<<<<<<< HEAD
             self._annotate_conv2d_relu(node, config)
             self._annotate_conv2d(node, config)
             self._annotate_linear(node, config)
@@ -218,14 +207,6 @@
             self._annotate_hardtanh(node, config)
             self._annotate_mean(node, config)
             self._annotate_adaptive_avg_pool2d(node, config)
-=======
-            self._annotate_conv2d_relu(node, global_config)
-            self._annotate_conv2d(node, global_config)
-            self._annotate_linear(node, global_config)
-            self._annotate_maxpool2d(node, global_config)
-            self._annotate_add_relu(node, global_config)
-            self._annotate_add(node, global_config)
->>>>>>> b87c7ab6
 
         return model
 
@@ -375,7 +356,6 @@
             "_annotated": True,
         }
 
-<<<<<<< HEAD
     def _annotate_input_out_obs_sharing_op(
         self,
         op: Callable,
@@ -422,8 +402,6 @@
             torch.ops.aten.adaptive_avg_pool2d.default, node, quantization_config
         )
 
-=======
->>>>>>> b87c7ab6
     def _annotate_add_relu(
         self, node: Node, quantization_config: QuantizationConfig
     ) -> None:

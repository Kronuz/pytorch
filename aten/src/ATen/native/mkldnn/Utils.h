#pragma once

#include <ATen/Config.h>
#include <ATen/core/List.h>
#include <ATen/core/Tensor.h>
#include <c10/util/ArrayRef.h>
#include <cpuinfo.h>
#include <vector>

#if AT_MKLDNN_ENABLED()
#include <ideep/tensor.hpp>
#endif // AT_MKLDNN_ENABLED()

namespace at { namespace native {

std::tuple<Tensor, Tensor, Tensor> mkldnn_layer_norm_last_index_weight_bias_f32(
    const Tensor& input,
    IntArrayRef normalized_shape, const Tensor& weight, const Tensor& bias,
    double eps, bool inplace = false);

std::vector<int64_t> pool_output_sizes(
    IntArrayRef input_size,
    IntArrayRef kernel_size,
    IntArrayRef stride,
    IntArrayRef padding_l,
    IntArrayRef padding_r,
    IntArrayRef dilation,
    bool ceil_mode);

void check_mkldnn_binary_fusion_inputs(
    const Tensor& input,
    const Tensor& other,
    const Tensor& weight,
    const Tensor& bias);

#if AT_MKLDNN_ENABLED()

using AttrFunction = std::function<ideep::attr_t(
    torch::List<c10::optional<at::Scalar>>,
    c10::optional<c10::string_view>)>;

const std::map<c10::string_view, AttrFunction>& fx_fusion_attr_map();

const std::map<c10::string_view, ideep::algorithm>& fusion_binary_alg_map();

#endif // AT_MKLDNN_ENABLED()
};

inline bool mkldnn_bf16_device_check() {
  return cpuinfo_initialize() && ((cpuinfo_has_x86_avx512bw()
     && cpuinfo_has_x86_avx512vl() && cpuinfo_has_x86_avx512dq()) || (cpuinfo_has_arm_bf16()));
<<<<<<< HEAD
=======
}

#if defined(__aarch64__)
inline bool mkldnn_bf16_device_check_arm() {
  return (cpuinfo_initialize() && cpuinfo_has_arm_bf16());
}
#else
constexpr bool mkldnn_bf16_device_check_arm() {
  return false;
>>>>>>> 0efd4e92
}
#endif

#if defined(__aarch64__)
inline bool mkldnn_bf16_device_check_arm() {
  return (cpuinfo_initialize() && cpuinfo_has_arm_bf16());
}
#else
constexpr bool mkldnn_bf16_device_check_arm() {
  return false;
}
#endif

}<|MERGE_RESOLUTION|>--- conflicted
+++ resolved
@@ -49,20 +49,7 @@
 inline bool mkldnn_bf16_device_check() {
   return cpuinfo_initialize() && ((cpuinfo_has_x86_avx512bw()
      && cpuinfo_has_x86_avx512vl() && cpuinfo_has_x86_avx512dq()) || (cpuinfo_has_arm_bf16()));
-<<<<<<< HEAD
-=======
 }
-
-#if defined(__aarch64__)
-inline bool mkldnn_bf16_device_check_arm() {
-  return (cpuinfo_initialize() && cpuinfo_has_arm_bf16());
-}
-#else
-constexpr bool mkldnn_bf16_device_check_arm() {
-  return false;
->>>>>>> 0efd4e92
-}
-#endif
 
 #if defined(__aarch64__)
 inline bool mkldnn_bf16_device_check_arm() {

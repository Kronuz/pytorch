--- conflicted
+++ resolved
@@ -1,5 +1,4 @@
 #include <ATen/native/vulkan/api/Context.h>
-#include <ATen/native/vulkan/api/OpProfiler.h>
 #include <ATen/native/vulkan/ops/Copy.h>
 #include <ATen/vulkan/Context.h>
 
@@ -10,11 +9,9 @@
 namespace vulkan {
 namespace api {
 
-Context::Context(
-    const VkInstance instance, size_t adapter_i, const ContextConfig config)
+Context::Context(size_t adapter_i, const ContextConfig& config)
     : config_(config),
       // Important handles
-      instance_(instance),
       adapter_p_(runtime()->get_adapter_p(adapter_i)),
       device_(adapter_p_->device_handle()),
       queue_(adapter_p_->request_queue()),
@@ -22,17 +19,10 @@
       command_pool_(device_, queue_.family_index, config_.cmdPoolConfig),
       descriptor_pool_(device_, config_.descriptorPoolConfig),
       fences_(device_),
-<<<<<<< HEAD
-      querypool_(
-        device_,
-        adapter_p_->timestamp_compute_and_graphics(),
-        adapter_p_->timestamp_period()),
-=======
 // Diagnostics
 #ifdef USE_VULKAN_GPU_DIAGNOSTICS
       querypool_(device_, config_.queryPoolConfig),
 #endif /* USE_VULKAN_GPU_DIAGNOSTICS */
->>>>>>> 0b5b1000
       // Command buffer submission
       cmd_mutex_{},
       cmd_(VK_NULL_HANDLE),
@@ -91,26 +81,38 @@
     const api::utils::uvec3& src_offset,
     const api::utils::uvec3& dst_offset,
     const VkFence fence_handle) {
-  // Serialize recording to the shared command buffer
-  std::unique_lock<std::mutex> cmd_lock(cmd_mutex_);
+  // Serialize recording to the shared command buffer. Do not initialize with a
+  // mutex just yet, since in some cases it will be externally managed.
+  std::unique_lock<std::mutex> cmd_lock;
+  // Refer to comments in submit_compute_job for explanation.
+  if (fence_handle == VK_NULL_HANDLE) {
+    cmd_lock = std::unique_lock<std::mutex>(cmd_mutex_);
+  }
 
   set_cmd();
+
+#ifdef USE_VULKAN_GPU_DIAGNOSTICS
+  uint32_t log_idx = querypool_.shader_profile_begin(
+      cmd_,
+      "copy_texture_to_texture",
+      create_extent3d({0, 0, 0}),
+      create_extent3d({0, 0, 0}));
+#endif /* USE_VULKAN_GPU_DIAGNOSTICS */
 
   cmd_.insert_barrier(pipeline_barrier);
 
   cmd_.copy_texture_to_texture(
       source, destination, copy_range, src_offset, dst_offset);
+
+#ifdef USE_VULKAN_GPU_DIAGNOSTICS
+  querypool_.shader_profile_end(cmd_, log_idx);
+#endif /* USE_VULKAN_GPU_DIAGNOSTICS */
 
   submit_count_++;
   if (fence_handle != VK_NULL_HANDLE ||
       submit_count_ >= config_.cmdSubmitFrequency) {
     submit_cmd_to_gpu(fence_handle);
   }
-
-  // Refer to comments in submit_compute_job for explanation
-  if (fence_handle != VK_NULL_HANDLE) {
-    cmd_lock.release();
-  }
 }
 
 void Context::submit_cmd_to_gpu(const VkFence fence_handle) {
@@ -123,13 +125,6 @@
 }
 
 void Context::flush() {
-  // Refer to comments in submit_compute_job. When this function is called, the
-  // previous call to submit_compute_job did not unlock cmd_mutex_ before returning.
-  // Therefore, we use std::adopt_lock when constructing the unique_lock as we
-  // assume the calling thread already has ownership of cmd_mutex_. The unique_lock
-  // will then unlock the mutex in its destructor.
-  std::unique_lock<std::mutex> cmd_lock(cmd_mutex_, std::adopt_lock);
-
   VK_CHECK(vkQueueWaitIdle(queue()));
 
   command_pool_.flush();
@@ -148,6 +143,8 @@
 Context* context() {
   static const std::unique_ptr<Context> context([]() -> Context* {
     try {
+      const uint32_t submit_frequency = 16u;
+
       const CommandPoolConfig cmd_config{
           32u, // cmdPoolInitialSize
           8u, // cmdPoolBatchSize
@@ -162,21 +159,6 @@
           32u, // descriptorPileSizes
       };
 
-<<<<<<< HEAD
-      const ContextConfig config{
-        16u,  // cmdSubmitFrequency
-        cmd_config,  // cmdPoolConfig
-        descriptor_pool_config,  // descriptorPoolConfig
-      };
-      return new Context(
-          runtime()->instance(), runtime()->default_adapter_i(), config);
-    }
-    catch (const std::exception& e) {
-      TORCH_CHECK(false, "Vulkan: Failed to initialize context! Error: ", e.what());
-    }
-    catch (...) {
-      TORCH_CHECK(false, "Vulkan: Failed to initialize context! Error: Unknown");
-=======
       const QueryPoolConfig query_pool_config{
           4096u, // maxQueryCount
           256u, // initialReserveSize
@@ -196,7 +178,6 @@
     } catch (...) {
       TORCH_CHECK(
           false, "Vulkan: Failed to initialize context! Error: Unknown");
->>>>>>> 0b5b1000
     }
 
     return nullptr;

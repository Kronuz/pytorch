#include <ATen/ATen.h>
#include <ATen/CPUApplyUtils.h>
#include <ATen/Dispatch.h>
#include <ATen/TensorMeta.h>
#include <ATen/NativeFunctions.h>
#include <ATen/ExpandUtils.h>

#include <ATen/native/BatchLinearAlgebra.h>
#include <ATen/native/LinearAlgebraUtils.h>
#include <ATen/native/Resize.h>
#include <ATen/native/cpu/zmath.h>
#include <ATen/Parallel.h>
#include <ATen/TensorSubclassLikeUtils.h>

#include <c10/util/irange.h>

#include <vector>

// First the required LAPACK implementations are registered here.
// A comment above the registered LAPACK routine suggest which batched
// linear algebra function uses that routine
#if AT_BUILD_WITH_LAPACK()

// getrf
extern "C" void zgetrf_(int *m, int *n, std::complex<double> *a, int *lda, int *ipiv, int *info);
extern "C" void cgetrf_(int *m, int *n, std::complex<float> *a, int *lda, int *ipiv, int *info);
extern "C" void dgetrf_(int *m, int *n, double *a, int *lda, int *ipiv, int *info);
extern "C" void sgetrf_(int *m, int *n, float *a, int *lda, int *ipiv, int *info);

// getri
extern "C" void zgetri_(int *n, std::complex<double> *a, int *lda, int *ipiv, std::complex<double> *work, int *lwork, int *info);
extern "C" void cgetri_(int *n, std::complex<float> *a, int *lda, int *ipiv, std::complex<float> *work, int *lwork, int *info);
extern "C" void dgetri_(int *n, double *a, int *lda, int *ipiv, double *work, int *lwork, int *info);
extern "C" void sgetri_(int *n, float *a, int *lda, int *ipiv, float *work, int *lwork, int *info);

// potrs
extern "C" void zpotrs_(char *uplo, int *n, int *nrhs, std::complex<double> *a, int *lda, std::complex<double> *b, int *ldb, int *info);
extern "C" void cpotrs_(char *uplo, int *n, int *nrhs, std::complex<float> *a, int *lda, std::complex<float> *b, int *ldb, int *info);
extern "C" void dpotrs_(char *uplo, int *n, int *nrhs, double *a, int *lda, double *b, int *ldb, int *info);
extern "C" void spotrs_(char *uplo, int *n, int *nrhs, float *a, int *lda, float *b, int *ldb, int *info);

// potrf
extern "C" void zpotrf_(char *uplo, int *n, std::complex<double> *a, int *lda, int *info);
extern "C" void cpotrf_(char *uplo, int *n, std::complex<float> *a, int *lda, int *info);
extern "C" void dpotrf_(char *uplo, int *n, double *a, int *lda, int *info);
extern "C" void spotrf_(char *uplo, int *n, float *a, int *lda, int *info);

// potri
extern "C" void zpotri_(char *uplo, int *n, std::complex<double> *a, int *lda, int *info);
extern "C" void cpotri_(char *uplo, int *n, std::complex<float> *a, int *lda, int *info);
extern "C" void dpotri_(char *uplo, int *n, double *a, int *lda, int *info);
extern "C" void spotri_(char *uplo, int *n, float *a, int *lda, int *info);

// sytrf
extern "C" void dsytrf_(
    char* uplo,
    int* n,
    double* a,
    int* lda,
    int* ipiv,
    double* work,
    int* lwork,
    int* info);
extern "C" void ssytrf_(
    char* uplo,
    int* n,
    float* a,
    int* lda,
    int* ipiv,
    float* work,
    int* lwork,
    int* info);
extern "C" void zsytrf_(
    char* uplo,
    int* n,
    std::complex<double>* a,
    int* lda,
    int* ipiv,
    std::complex<double>* work,
    int* lwork,
    int* info);
extern "C" void csytrf_(
    char* uplo,
    int* n,
    std::complex<float>* a,
    int* lda,
    int* ipiv,
    std::complex<float>* work,
    int* lwork,
    int* info);

// hetrf
extern "C" void zhetrf_(
    char* uplo,
    int* n,
    std::complex<double>* a,
    int* lda,
    int* ipiv,
    std::complex<double>* work,
    int* lwork,
    int* info);
extern "C" void chetrf_(
    char* uplo,
    int* n,
    std::complex<float>* a,
    int* lda,
    int* ipiv,
    std::complex<float>* work,
    int* lwork,
    int* info);

// sytrs
extern "C" void dsytrs_(
    char* uplo,
    int* n,
    int* nrhs,
    double* a,
    int* lda,
    int* ipiv,
    double* b,
    int* ldb,
    int* info);
extern "C" void ssytrs_(
    char* uplo,
    int* n,
    int* nrhs,
    float* a,
    int* lda,
    int* ipiv,
    float* b,
    int* ldb,
    int* info);
extern "C" void zsytrs_(
    char* uplo,
    int* n,
    int* nrhs,
    std::complex<double>* a,
    int* lda,
    int* ipiv,
    std::complex<double>* b,
    int* ldb,
    int* info);
extern "C" void csytrs_(
    char* uplo,
    int* n,
    int* nrhs,
    std::complex<float>* a,
    int* lda,
    int* ipiv,
    std::complex<float>* b,
    int* ldb,
    int* info);

// hetrs
extern "C" void zhetrs_(
    char* uplo,
    int* n,
    int* nrhs,
    std::complex<double>* a,
    int* lda,
    int* ipiv,
    std::complex<double>* b,
    int* ldb,
    int* info);
extern "C" void chetrs_(
    char* uplo,
    int* n,
    int* nrhs,
    std::complex<float>* a,
    int* lda,
    int* ipiv,
    std::complex<float>* b,
    int* ldb,
    int* info);

// geqrf
extern "C" void zgeqrf_(int *m, int *n, std::complex<double> *a, int *lda, std::complex<double> *tau, std::complex<double> *work, int *lwork, int *info);
extern "C" void cgeqrf_(int *m, int *n, std::complex<float> *a, int *lda, std::complex<float> *tau, std::complex<float> *work, int *lwork, int *info);
extern "C" void dgeqrf_(int *m, int *n, double *a, int *lda, double *tau, double *work, int *lwork, int *info);
extern "C" void sgeqrf_(int *m, int *n, float *a, int *lda, float *tau, float *work, int *lwork, int *info);

// orgqr
extern "C" void zungqr_(int *m, int *n, int *k, std::complex<double> *a, int *lda, std::complex<double> *tau, std::complex<double> *work, int *lwork, int *info);
extern "C" void cungqr_(int *m, int *n, int *k, std::complex<float> *a, int *lda, std::complex<float> *tau, std::complex<float> *work, int *lwork, int *info);
extern "C" void dorgqr_(int *m, int *n, int *k, double *a, int *lda, double *tau, double *work, int *lwork, int *info);
extern "C" void sorgqr_(int *m, int *n, int *k, float *a, int *lda, float *tau, float *work, int *lwork, int *info);

// ormqr
extern "C" void zunmqr_(char *side, char *trans, int *m, int *n, int *k, std::complex<double> *a, int *lda, std::complex<double> *tau, std::complex<double> *c, int *ldc, std::complex<double> *work, int *lwork, int *info);
extern "C" void cunmqr_(char *side, char *trans, int *m, int *n, int *k, std::complex<float> *a, int *lda, std::complex<float> *tau, std::complex<float> *c, int *ldc, std::complex<float> *work, int *lwork, int *info);
extern "C" void dormqr_(char *side, char *trans, int *m, int *n, int *k, double *a, int *lda, double *tau, double *c, int *ldc, double *work, int *lwork, int *info);
extern "C" void sormqr_(char *side, char *trans, int *m, int *n, int *k, float *a, int *lda, float *tau, float *c, int *ldc, float *work, int *lwork, int *info);

// syev
extern "C" void zheev_(char *jobz, char *uplo, int *n, std::complex<double> *a, int *lda, double *w, std::complex<double> *work, int *lwork, double *rwork, int *info);
extern "C" void cheev_(char *jobz, char *uplo, int *n, std::complex<float> *a, int *lda, float *w, std::complex<float> *work, int *lwork, float *rwork, int *info);
extern "C" void dsyev_(char *jobz, char *uplo, int *n, double *a, int *lda, double *w, double *work, int *lwork, int *info);
extern "C" void ssyev_(char *jobz, char *uplo, int *n, float *a, int *lda, float *w, float *work, int *lwork, int *info);

// syevd
extern "C" void zheevd_(char *jobz, char *uplo, int *n, std::complex<double> *a, int *lda, double *w, std::complex<double> *work, int *lwork, double *rwork, int *lrwork, int *iwork, int *liwork, int *info);
extern "C" void cheevd_(char *jobz, char *uplo, int *n, std::complex<float> *a, int *lda, float *w, std::complex<float> *work, int *lwork, float *rwork, int *lrwork, int *iwork, int *liwork, int *info);
extern "C" void dsyevd_(char *jobz, char *uplo, int *n, double *a, int *lda, double *w, double *work, int *lwork, int *iwork, int *liwork, int *info);
extern "C" void ssyevd_(char *jobz, char *uplo, int *n, float *a, int *lda, float *w, float *work, int *lwork, int *iwork, int *liwork, int *info);

// geev
extern "C" void dgeev_(char *jobvl, char *jobvr, int *n, double *a, int *lda, double *wr, double *wi, double* vl, int *ldvl, double *vr, int *ldvr, double *work, int *lwork, int *info);
extern "C" void sgeev_(char *jobvl, char *jobvr, int *n, float *a, int *lda, float *wr, float *wi, float* vl, int *ldvl, float *vr, int *ldvr, float *work, int *lwork, int *info);
extern "C" void cgeev_(char *jobvl, char *jobvr, int *n,
             std::complex<float> *a, int *lda,
             std::complex<float> *w,
             std::complex<float> *vl, int *ldvl,
             std::complex<float> *vr, int *ldvr,
             std::complex<float> *work, int *lwork,
             float *rwork,
             int *info);
extern "C" void zgeev_(char *jobvl, char *jobvr, int *n,
             std::complex<double> *a, int *lda,
             std::complex<double> *w,
             std::complex<double> *vl, int *ldvl,
             std::complex<double> *vr, int *ldvr,
             std::complex<double> *work, int *lwork,
             double *rwork,
             int *info);

// gesdd
extern "C" void zgesdd_(char *jobz, int *m, int *n, std::complex<double> *a, int *lda,
                        double *s, std::complex<double> *u, int *ldu, std::complex<double> *vt, int *ldvt, std::complex<double> *work, int *lwork, double *rwork, int *iwork, int *info);
extern "C" void cgesdd_(char *jobz, int *m, int *n, std::complex<float> *a, int *lda,
                        float *s, std::complex<float> *u, int *ldu, std::complex<float> *vt, int *ldvt, std::complex<float> *work, int *lwork, float *rwork, int *iwork, int *info);
extern "C" void dgesdd_(char *jobz, int *m, int *n, double *a, int *lda,
                        double *s, double *u, int *ldu, double *vt, int *ldvt, double *work, int *lwork, int *iwork, int *info);
extern "C" void sgesdd_(char *jobz, int *m, int *n, float *a, int *lda,
                        float *s, float *u, int *ldu, float *vt, int *ldvt, float *work, int *lwork, int *iwork, int *info);

// getrs
extern "C" void zgetrs_(char *trans, int *n, int *nrhs, std::complex<double> *a, int *lda, int *ipiv, std::complex<double> *b, int *ldb, int *info);
extern "C" void cgetrs_(char *trans, int *n, int *nrhs, std::complex<float> *a, int *lda, int *ipiv, std::complex<float> *b, int *ldb, int *info);
extern "C" void dgetrs_(char *trans, int *n, int *nrhs, double *a, int *lda, int *ipiv, double *b, int *ldb, int *info);
extern "C" void sgetrs_(char *trans, int *n, int *nrhs, float *a, int *lda, int *ipiv, float *b, int *ldb, int *info);

// gels
extern "C" void zgels_(char *trans, int *m, int *n, int *nrhs,
    std::complex<double> *a, int *lda, std::complex<double> *b, int *ldb,
    std::complex<double> *work, int *lwork, int *info);
extern "C" void cgels_(char *trans, int *m, int *n, int *nrhs,
    std::complex<float> *a, int *lda, std::complex<float> *b, int *ldb,
    std::complex<float> *work, int *lwork, int *info);
extern "C" void dgels_(char *trans, int *m, int *n, int *nrhs,
    double *a, int *lda, double *b, int *ldb,
    double *work, int *lwork, int *info);
extern "C" void sgels_(char *trans, int *m, int *n, int *nrhs,
    float *a, int *lda, float *b, int *ldb,
    float *work, int *lwork, int *info);

// gelsd
extern "C" void zgelsd_(int *m, int *n, int *nrhs,
    std::complex<double> *a, int *lda, std::complex<double> *b, int *ldb,
    double *s, double *rcond, int *rank,
    std::complex<double> *work, int *lwork, double *rwork, int *iwork, int *info);
extern "C" void cgelsd_(int *m, int *n, int *nrhs,
    std::complex<float> *a, int *lda, std::complex<float> *b, int *ldb,
    float *s, float *rcond, int *rank,
    std::complex<float> *work, int *lwork, float *rwork, int *iwork, int *info);
extern "C" void dgelsd_(int *m, int *n, int *nrhs,
    double *a, int *lda, double *b, int *ldb,
    double *s, double *rcond, int *rank,
    double *work, int *lwork, int *iwork, int *info);
extern "C" void sgelsd_(int *m, int *n, int *nrhs,
    float *a, int *lda, float *b, int *ldb,
    float *s, float *rcond, int *rank,
    float *work, int *lwork, int *iwork, int *info);

// gelsy
extern "C" void zgelsy_(int *m, int *n, int *nrhs,
    std::complex<double> *a, int *lda, std::complex<double> *b, int *ldb,
    int *jpvt, double *rcond, int *rank,
    std::complex<double> *work, int *lwork,
    double *rwork, int *info);
extern "C" void cgelsy_(int *m, int *n, int *nrhs,
    std::complex<float> * a, int *lda, std::complex<float> *b, int *ldb,
    int *jpvt, float *rcond, int *rank,
    std::complex<float> *work, int *lwork,
    float *rwork, int *info);
extern "C" void dgelsy_(int *m, int *n, int *nrhs,
    double *a, int *lda, double *b, int *ldb,
    int *jpvt, double *rcond, int *rank,
    double *work, int *lwork, int *info);
extern "C" void sgelsy_(int *m, int *n, int *nrhs,
    float *a, int *lda, float *b, int *ldb,
    int *jpvt, float *rcond, int *rank,
    float *work, int *lwork, int *info);

// gelss
extern "C" void zgelss_(int *m, int *n, int *nrhs,
    std::complex<double> *a, int *lda, std::complex<double> *b, int *ldb,
    double *s, double *rcond, int *rank,
    std::complex<double> *work, int *lwork,
    double *rwork, int *info);
extern "C" void cgelss_(int *m, int *n, int *nrhs,
    std::complex<float> *a, int *lda, std::complex<float> *b, int *ldb,
    float *s, float *rcond, int *rank,
    std::complex<float> *work, int *lwork,
    float *rwork, int *info);
extern "C" void dgelss_(int *m, int *n, int *nrhs,
    double *a, int *lda, double *b, int *ldb,
    double *s, double *rcond, int *rank,
    double *work, int *lwork, int *info);
extern "C" void sgelss_(int *m, int *n, int *nrhs,
    float *a, int *lda, float *b, int *ldb,
    float *s, float *rcond, int *rank,
    float *work, int *lwork, int *info);
#endif

#if AT_BUILD_WITH_BLAS()
// trsm
extern "C" void ztrsm_(char *side, char *uplo, char *trans, char *diag, int *n, int *nrhs, std::complex<double> *alpha, std::complex<double> *a, int *lda, std::complex<double> *b, int *ldb);
extern "C" void ctrsm_(char *side, char *uplo, char *trans, char *diag, int *n, int *nrhs, std::complex<float> *alpha, std::complex<float> *a, int *lda, std::complex<float> *b, int *ldb);
extern "C" void dtrsm_(char *side, char *uplo, char *trans, char *diag, int *n, int *nrhs, double *alpha, double *a, int *lda, double *b, int *ldb);
extern "C" void strsm_(char *side, char *uplo, char *trans, char *diag, int *n, int *nrhs, float *alpha, float *a, int *lda, float *b, int *ldb);
#endif

namespace at {
namespace meta {

TORCH_META_FUNC(linalg_ldl_factor_ex)
(const Tensor& self, bool hermitian, bool check_errors) {
  at::native::squareCheckInputs(self, "torch.linalg.ldl_factor_ex");
  at::native::checkFloatingOrComplex(self, "torch.linalg.ldl_factor_ex");

  auto shape = self.sizes();
  auto ndim = shape.size();

  // prefer column major strides
  auto ld_strides = at::native::batched_matrix_contiguous_strides(shape, /*f-contig=*/true);
  set_output_strided(0, shape, ld_strides, self.options(), {}); // LD

  set_output_contiguous(
      1, shape.slice(0, ndim - 1), self.options().dtype(ScalarType::Int)); // pivots

  set_output_contiguous(
      2, shape.slice(0, ndim - 2), self.options().dtype(ScalarType::Int)); // info
}

TORCH_META_FUNC(linalg_ldl_solve)
(const Tensor& LD,
 const Tensor& pivots,
 const Tensor& B,
 bool hermitian) {
  at::native::squareCheckInputs(LD, "torch.linalg.ldl_solve");
  at::native::checkFloatingOrComplex(LD, "torch.linalg.ldl_solve");
  at::native::linearSolveCheckInputs(B, LD, "torch.linalg.ldl_solve");
  TORCH_CHECK(
      B.dim() >= 2,
      "torch.linalg.ldl_solve: Expected B to have at least 2 dimensions, but it has ",
      B.dim(),
      " dimensions instead");
  auto expected_pivots_shape = LD.sizes().slice(0, LD.dim() - 1);
  TORCH_CHECK(
      expected_pivots_shape.equals(pivots.sizes()),
      "torch.linalg.ldl_solve: Expected LD.shape[:-1] and pivots.shape to be the same, but got pivots with shape ",
      pivots.sizes(),
      " instead");
  // pivots is allowed to be any integer type
  // LAPACK we use is 32-bit interface while cuSOLVER uses 64-bit interface for integers
  TORCH_CHECK(
      at::isIntegralType(pivots.scalar_type(), /*includeBool=*/false),
      "torch.linalg.ldl_solve: Expected pivots to be integers. Got ",
      pivots.scalar_type());
  TORCH_CHECK(
      LD.scalar_type() == B.scalar_type(),
      "torch.linalg.ldl_solve: ",
      "LD dtype",
      LD.scalar_type(),
      " does not match b dtype ",
      B.scalar_type());

    std::vector<int64_t> B_broadcast_size;
    std::tie(B_broadcast_size, std::ignore) = at::native::_linalg_broadcast_batch_dims(B, LD);

  // prefer column major strides
  auto result_strides = at::native::batched_matrix_contiguous_strides(B_broadcast_size, /*column_major=*/true);
  set_output_strided(0, B_broadcast_size, result_strides, B.options(), {});
}

TORCH_META_FUNC(triangular_solve)(const Tensor& self, const Tensor& A, bool upper, bool transpose, bool unitriangular) {
  TORCH_CHECK(self.dim() >= 2,
           "torch.triangular_solve: Expected b to have at least 2 dimensions, but it has ", self.dim(), " dimensions instead");
  TORCH_CHECK(A.dim() >= 2,
           "torch.triangular_solve: Expected A to have at least 2 dimensions, but it has ", A.dim(), " dimensions instead");

  at::native::linearSolveCheckInputs(self, A, "triangular_solve");

  if (A.layout() == Layout::Strided) {
    std::vector<int64_t> self_broadcast_size, A_broadcast_size;
    std::tie(self_broadcast_size, A_broadcast_size) = at::native::_linalg_broadcast_batch_dims(self, A);

    // make column major strides for BLAS
    const auto solution_strides = at::native::batched_matrix_contiguous_strides(self_broadcast_size, /*f-contig=*/true);
    set_output_raw_strided(0, self_broadcast_size, solution_strides, self.options(), {});

    // make column major strides for BLAS
    auto clone_A_strides = at::native::batched_matrix_contiguous_strides(A_broadcast_size, /*f_contig=*/true);
    set_output_raw_strided(1, A_broadcast_size, clone_A_strides, A.options(), {});
  } else if (A.layout() == Layout::SparseCsr || A.layout() == Layout::SparseBsr) {
    // no broadcasting for non-strided layout
    set_output_raw_strided(0, self.sizes(), {}, self.options(), {}); // make row major strides for Sparse BLAS
    set_output_raw_strided(1, {0}, {}, self.options(), {}); // return 0-sized tensor
  } else {
    TORCH_INTERNAL_ASSERT(false, "triangular_solve: Got an unexpected layout.");
  }
}

TORCH_META_FUNC(_linalg_solve_ex)(const Tensor& A,
                                  const Tensor& B,
                                  bool left,
                                  bool check_errors) {
  // dtype
  at::native::checkFloatingOrComplex(A, "linalg.solve");
  TORCH_CHECK(A.scalar_type() == B.scalar_type(),
              "linalg.solve: Expected A and B to have the same dtype, but found A of type ",
              A.scalar_type(), " and B of type ", B.scalar_type(), " instead");

  // NumPy compat: Two types of 'B' tensors are supported:
  // - 1D tensor or batch of 1D tensors (vector case)
  // - 2D tensor or batch of 2D tensors (matrix case)
  const bool vector_case = at::native::linalg_solve_is_vector_rhs(A, B);
  auto B_ = vector_case ? B.unsqueeze(-1) : B;

  // matrix shapes
  at::native::checkInputsSolver(A, B_, /*left=*/left, "linalg.solve");

  // Check that B can be broadcasted to the shape of A
  auto B_broad_shape = std::get<0>(at::native::_linalg_broadcast_batch_dims(B_, A));
  // We disallow the broadcasting of B as a vector when left=False as, in that case, A.shape = (*, 1, 1)
  TORCH_CHECK(left || !vector_case, "linalg.solve: Vector broadcasting of the left hand side is not supported for left=False. In this case linalg.solve is equivalent to B / A.squeeze(-1)");
  auto result_shape = vector_case ? IntArrayRef(B_broad_shape.data(), B_broad_shape.size() - 1)
                                  : B_broad_shape;
  auto result_strides = at::native::batched_matrix_contiguous_strides(result_shape, /*column_major=*/left);

  set_output_strided(0, result_shape, result_strides, B.options(), {});

  auto shape = A.sizes();
  auto ndim = shape.size();

  // LU
  auto LU_strides = at::native::batched_matrix_contiguous_strides(shape, /*f-contig*=*/true);
  set_output_strided(1, shape, LU_strides, A.options(), {});

  // pivots
  set_output_contiguous(2, shape.slice(0, ndim - 1), A.options().dtype(kInt));

  // info
  set_output_contiguous(3, shape.slice(0, ndim - 2), A.options().dtype(kInt));
}

TORCH_META_FUNC(linalg_lu_factor_ex)(const Tensor& A, bool pivot, bool check_errors) {
  TORCH_CHECK(A.dim() >= 2, "torch.lu_factor: Expected tensor with 2 or more dimensions. Got size: ", A.sizes(), " instead");

  auto sizes = A.sizes().vec();
  const auto m = sizes.cend()[-2];
  const auto n = sizes.cend()[-1];

  // make column major strides for BLAS
  auto LU_strides = at::native::batched_matrix_contiguous_strides(sizes, /*f-contig*=*/true);
  set_output_strided(0, sizes, LU_strides, A.options(), {});

  // Set sizes to the size of pivots
  sizes.pop_back();
  sizes.back() = std::min(m, n);
  set_output_contiguous(1, sizes, A.options().dtype(kInt), {});

  // Set sizes to the size of info
  sizes.pop_back();
  set_output_contiguous(2, sizes, A.options().dtype(kInt), {});
}

TORCH_META_FUNC(linalg_lu_solve)(const Tensor& LU,
                                 const Tensor& pivots,
                                 const Tensor& B,
                                 bool left,
                                 bool adjoint) {
  // dtype
  at::native::checkFloatingOrComplex(LU, "torch.linalg.lu_solve");
  TORCH_CHECK(LU.scalar_type() == B.scalar_type(),
              "linalg.lu_solve: Expected LU and B to have the same dtype, but found LU of type ",
              LU.scalar_type(), " and B of type ", B.scalar_type(), " instead");
  TORCH_CHECK(pivots.dtype() == at::kInt,
              "linalg.lu_solve: pivots should be a Tensor of scalar type torch.int32");

  // matrix shapes
  at::native::squareCheckInputs(LU, "torch.linalg.lu_solve");
  at::native::checkInputsSolver(LU, B, left, "linalg.lu_solve");
  //
  TORCH_CHECK(LU.size(-1) == pivots.size(-1),
              "linalg.lu_solve: Number of pivots per batch should be same as the dimension of the matrix");

  // batches
  TORCH_CHECK(
      LU.sizes().slice(0, LU.dim() - 1).equals(pivots.sizes()),
      "linalg.lu_solve: Expected LU.shape[:-1] and pivots.shape to be the same, but got pivots with shape ",
      pivots.sizes(), " instead");

  // This one checks that B can be broadcasted to the shape of A
  auto B_broadcast_size = std::get<0>(at::native::_linalg_broadcast_batch_dims(B, LU));
  auto result_strides = at::native::batched_matrix_contiguous_strides(B_broadcast_size, /*column_major=*/left);

  set_output_strided(0, B_broadcast_size, result_strides, B.options(), {});
}

TORCH_META_FUNC(linalg_cholesky_ex)(const Tensor& A,
                                    bool upper,
                                    bool check_errors) {
  at::native::squareCheckInputs(A, "linalg.cholesky");
  at::native::checkFloatingOrComplex(A, "linalg.cholesky");

  auto A_shape = A.sizes();
  auto ndim = A_shape.size();

  // L
  auto L_strides = at::native::batched_matrix_contiguous_strides(A_shape, /*f-contig*=*/true);
  set_output_strided(0, A_shape, L_strides, A.options(), {});

  // info
  set_output_contiguous(1, A_shape.slice(0, ndim - 2), A.options().dtype(ScalarType::Int));
}

TORCH_META_FUNC(linalg_qr)(const Tensor& A,
                           c10::string_view mode) {
  at::native::checkIsMatrix(A, "linalg.qr");
  at::native::checkFloatingOrComplex(A, "linalg.qr");
  bool compute_q, reduced_mode;
  std::tie(compute_q, reduced_mode) = at::native::_parse_qr_mode(mode);

  auto A_shape = A.sizes().vec();
  const auto m = A_shape.cend()[-2];
  const auto n = A_shape.cend()[-1];
  const auto k = std::min(m, n);

  if (compute_q) {
    auto Q_shape = A_shape;
    Q_shape.end()[-1] = reduced_mode ? k : m;
    auto Q_strides = at::native::batched_matrix_contiguous_strides(Q_shape, /*f-contig*=*/true);
    set_output_strided(0, Q_shape, Q_strides, A.options(), {});
  } else {
    set_output_raw_strided(0, {0}, {}, A.options(), {});
  }

  // For readability
  auto R_shape = std::move(A_shape);
  R_shape.end()[-2] = (reduced_mode || !compute_q) ? k : m;
  auto R_strides = at::native::batched_matrix_contiguous_strides(R_shape, /*f-contig*=*/true);
  set_output_strided(1, R_shape, R_strides, A.options(), {});
}


TORCH_META_FUNC(_linalg_svd)(const Tensor& A,
                             bool full_matrices,
                             bool compute_uv,
                             c10::optional<c10::string_view> driver) {
  at::native::checkIsMatrix(A, "linalg.svd");
  at::native::checkFloatingOrComplex(A, "linalg.svd");

  auto sizes = A.sizes().vec();
  const auto m = sizes.cend()[-2];
  const auto n = sizes.cend()[-1];
  const auto k = std::min(m, n);

  // Prepare sizes for U
  if (compute_uv) {
    sizes.back() = full_matrices ? m : k;
    auto U_strides = at::native::batched_matrix_contiguous_strides(sizes, /*f-contig*=*/true);
    set_output_strided(0, sizes, U_strides, A.options(), {});

    // Prepare sizes for Vh
    sizes.end()[-2] = full_matrices ? n : k;
    sizes.end()[-1] = n;

    // We need to distinguish the cuSOLVER case, as the cuSOLVER algorithms we use
    // expect F-contig matrices, but they compute V rather than Vh
    const bool use_cusolver = at::native::svd_uses_cusolver(A);
    auto Vh_strides = at::native::batched_matrix_contiguous_strides(sizes, /*f-contig*=*/!use_cusolver);
    set_output_strided(2, sizes, Vh_strides, A.options(), {});
  } else {
    set_output_raw_strided(0, {0}, {}, A.options(), {});
    set_output_raw_strided(2, {0}, {}, A.options(), {});
  }

  // Prepare sizes for S. S is always real, even when A is complex.
  sizes.pop_back();
  sizes.end()[-1] = k;
  set_output_contiguous(1, sizes, A.options().dtype(c10::toRealValueType(A.scalar_type())), {});
}

TORCH_META_FUNC(lu_unpack)(const Tensor& LU, const Tensor& pivots, bool unpack_data, bool unpack_pivots) {
  TORCH_CHECK(LU.dim() >= 2, "torch.lu_unpack: Expected tensor with 2 or more dimensions. Got size: ", LU.sizes(), " instead");
  if (unpack_pivots) {
    TORCH_CHECK(pivots.scalar_type() == at::kInt,
        "torch.lu_unpack: LU_pivots is expected to be a contiguous tensor of torch.int32 dtype.\n"
        "Note: this function is intended to be used with the output produced by torch.linalg.lu_factor");
  }

  auto sizes = LU.sizes().vec();
  const auto m = sizes.cend()[-2];
  const auto n = sizes.cend()[-1];
  const auto k = std::min(m, n);

  // P.shape[-2:] == (m, m) (or size zero if pivot == False)
  sizes.end()[-1] = m;
  if (unpack_pivots) {
    set_output_raw_strided(0, sizes, {}, LU.options(), {});
  } else {
    set_output_raw_strided(0, {0}, {}, LU.options(), {});
  }

  if (unpack_data) {
    // L.shape[-2:] == (m, k)
    sizes.end()[-1] = k;
    set_output_raw_strided(1, sizes, {}, LU.options(), {});

    // U.shape[-2:] == (k, n)
    sizes.end()[-2] = k;
    sizes.end()[-1] = n;
    set_output_raw_strided(2, sizes, {}, LU.options(), {});
  } else {
    set_output_raw_strided(1, {0}, {}, LU.options(), {});
    set_output_raw_strided(2, {0}, {}, LU.options(), {});
  }
}

TORCH_META_FUNC(_linalg_eigh)(const Tensor& A,
                              c10::string_view uplo,
                              bool compute_v) {
  at::native::squareCheckInputs(A, "linalg.eigh");
  at::native::checkUplo(uplo);

  auto shape = A.sizes().vec();
  if (compute_v) {
    // eigenvectors
    auto V_strides = at::native::batched_matrix_contiguous_strides(shape, /*f-contig*=*/true);
    set_output_strided(1, shape, V_strides, A.options(), {});
  } else {
    set_output_raw_strided(1, {0}, {}, A.options(), {});
  }

  // eigenvalues
  shape.pop_back();
  set_output_contiguous(0, shape, A.options().dtype(c10::toRealValueType(A.scalar_type())), {});
}

TORCH_META_FUNC(linalg_lu)(const Tensor& A, bool pivot) {
  TORCH_CHECK(A.dim() >= 2, "linalg.lu: Expected tensor with 2 or more dimensions. Got size: ", A.sizes(), " instead");

  auto sizes = A.sizes().vec();
  const auto m = sizes.cend()[-2];
  const auto n = sizes.cend()[-1];
  const auto k = std::min(m, n);

  // P.shape[-2:] == (m, m) (or size zero if pivot == False)
  sizes.end()[-1] = m;
  if (pivot) {
    set_output_raw_strided(0, sizes, {}, A.options(), {});
  } else {
    set_output_raw_strided(0, {0}, {}, A.options(), {});
  }

  // L.shape[-2:] == (m, k)
  sizes.end()[-1] = k;
  set_output_raw_strided(1, sizes, {}, A.options(), {});

  // U.shape[-2:] == (k, n)
  sizes.end()[-2] = k;
  sizes.end()[-1] = n;
  set_output_raw_strided(2, sizes, {}, A.options(), {});
}

} // namespace meta

namespace native {

#if AT_BUILD_WITH_LAPACK()
// Define the per-batch functions to be used in the main implementation of the batched
// linear algebra operations

template<class scalar_t>
void lapackGetri(int n, scalar_t *a, int lda, int *ipiv, scalar_t *work, int lwork, int *info);

template<class scalar_t>
void lapackCholeskySolve(char uplo, int n, int nrhs, scalar_t *a, int lda, scalar_t *b, int ldb, int *info);

template<class scalar_t, class value_t=scalar_t>
void lapackSymeig(char jobz, char uplo, int n, scalar_t *a, int lda, value_t *w, scalar_t *work, int lwork, value_t *rwork, int *info);

template<> void lapackGetri<c10::complex<double>>(int n, c10::complex<double> *a, int lda, int *ipiv, c10::complex<double> *work, int lwork, int *info) {
  zgetri_(&n, reinterpret_cast<std::complex<double>*>(a), &lda, ipiv, reinterpret_cast<std::complex<double>*>(work), &lwork, info);
}

template<> void lapackGetri<c10::complex<float>>(int n, c10::complex<float> *a, int lda, int *ipiv, c10::complex<float> *work, int lwork, int *info) {
  cgetri_(&n, reinterpret_cast<std::complex<float>*>(a), &lda, ipiv, reinterpret_cast<std::complex<float>*>(work), &lwork, info);
}

template<> void lapackGetri<double>(int n, double *a, int lda, int *ipiv, double *work, int lwork, int *info) {
  dgetri_(&n, a, &lda, ipiv, work, &lwork, info);
}

template<> void lapackGetri<float>(int n, float *a, int lda, int *ipiv, float *work, int lwork, int *info) {
  sgetri_(&n, a, &lda, ipiv, work, &lwork, info);
}

template<> void lapackLu<c10::complex<double>>(int m, int n, c10::complex<double> *a, int lda, int *ipiv, int *info) {
  zgetrf_(&m, &n, reinterpret_cast<std::complex<double>*>(a), &lda, ipiv, info);
}

template<> void lapackLu<c10::complex<float>>(int m, int n, c10::complex<float> *a, int lda, int *ipiv, int *info) {
  cgetrf_(&m, &n, reinterpret_cast<std::complex<float>*>(a), &lda, ipiv, info);
}

template<> void lapackLu<double>(int m, int n, double *a, int lda, int *ipiv, int *info) {
  dgetrf_(&m, &n, a, &lda, ipiv, info);
}

template<> void lapackLu<float>(int m, int n, float *a, int lda, int *ipiv, int *info) {
  sgetrf_(&m, &n, a, &lda, ipiv, info);
}

template<> void lapackCholeskySolve<c10::complex<double>>(char uplo, int n, int nrhs, c10::complex<double> *a, int lda, c10::complex<double> *b, int ldb, int *info) {
  zpotrs_(&uplo, &n, &nrhs, reinterpret_cast<std::complex<double>*>(a), &lda, reinterpret_cast<std::complex<double>*>(b), &ldb, info);
}

template<> void lapackCholeskySolve<c10::complex<float>>(char uplo, int n, int nrhs, c10::complex<float> *a, int lda, c10::complex<float> *b, int ldb, int *info) {
  cpotrs_(&uplo, &n, &nrhs, reinterpret_cast<std::complex<float>*>(a), &lda, reinterpret_cast<std::complex<float>*>(b), &ldb, info);
}

template<> void lapackCholeskySolve<double>(char uplo, int n, int nrhs, double *a, int lda, double *b, int ldb, int *info) {
  dpotrs_(&uplo, &n, &nrhs, a, &lda, b, &ldb, info);
}

template<> void lapackCholeskySolve<float>(char uplo, int n, int nrhs, float *a, int lda, float *b, int ldb, int *info) {
  spotrs_(&uplo, &n, &nrhs, a, &lda, b, &ldb, info);
}

template<> void lapackCholesky<c10::complex<double>>(char uplo, int n, c10::complex<double> *a, int lda, int *info) {
  zpotrf_(&uplo, &n, reinterpret_cast<std::complex<double>*>(a), &lda, info);
}

template<> void lapackCholesky<c10::complex<float>>(char uplo, int n, c10::complex<float> *a, int lda, int *info) {
  cpotrf_(&uplo, &n, reinterpret_cast<std::complex<float>*>(a), &lda, info);
}

template<> void lapackCholesky<double>(char uplo, int n, double *a, int lda, int *info) {
  dpotrf_(&uplo, &n, a, &lda, info);
}

template<> void lapackCholesky<float>(char uplo, int n, float *a, int lda, int *info) {
  spotrf_(&uplo, &n, a, &lda, info);
}

template<> void lapackCholeskyInverse<c10::complex<double>>(char uplo, int n, c10::complex<double> *a, int lda, int *info) {
  zpotri_(&uplo, &n, reinterpret_cast<std::complex<double>*>(a), &lda, info);
}

template<> void lapackCholeskyInverse<c10::complex<float>>(char uplo, int n, c10::complex<float> *a, int lda, int *info) {
  cpotri_(&uplo, &n, reinterpret_cast<std::complex<float>*>(a), &lda, info);
}

template<> void lapackCholeskyInverse<double>(char uplo, int n, double *a, int lda, int *info) {
  dpotri_(&uplo, &n, a, &lda, info);
}

template<> void lapackCholeskyInverse<float>(char uplo, int n, float *a, int lda, int *info) {
  spotri_(&uplo, &n, a, &lda, info);
}

template<> void lapackGeqrf<c10::complex<double>>(int m, int n, c10::complex<double> *a, int lda, c10::complex<double> *tau, c10::complex<double> *work, int lwork, int *info) {
  zgeqrf_(&m, &n, reinterpret_cast<std::complex<double>*>(a), &lda, reinterpret_cast<std::complex<double>*>(tau), reinterpret_cast<std::complex<double>*>(work), &lwork, info);
}

template<> void lapackGeqrf<c10::complex<float>>(int m, int n, c10::complex<float> *a, int lda, c10::complex<float> *tau, c10::complex<float> *work, int lwork, int *info) {
  cgeqrf_(&m, &n, reinterpret_cast<std::complex<float>*>(a), &lda, reinterpret_cast<std::complex<float>*>(tau), reinterpret_cast<std::complex<float>*>(work), &lwork, info);
}

template<> void lapackGeqrf<double>(int m, int n, double *a, int lda, double *tau, double *work, int lwork, int *info) {
  dgeqrf_(&m, &n, a, &lda, tau, work, &lwork, info);
}

template<> void lapackGeqrf<float>(int m, int n, float *a, int lda, float *tau, float *work, int lwork, int *info) {
  sgeqrf_(&m, &n, a, &lda, tau, work, &lwork, info);
}

template<> void lapackOrgqr<c10::complex<double>>(int m, int n, int k, c10::complex<double> *a, int lda, c10::complex<double> *tau, c10::complex<double> *work, int lwork, int *info) {
  zungqr_(&m, &n, &k, reinterpret_cast<std::complex<double>*>(a), &lda, reinterpret_cast<std::complex<double>*>(tau), reinterpret_cast<std::complex<double>*>(work), &lwork, info);
}

template<> void lapackOrgqr<c10::complex<float>>(int m, int n, int k, c10::complex<float> *a, int lda, c10::complex<float> *tau, c10::complex<float> *work, int lwork, int *info) {
  cungqr_(&m, &n, &k, reinterpret_cast<std::complex<float>*>(a), &lda, reinterpret_cast<std::complex<float>*>(tau), reinterpret_cast<std::complex<float>*>(work), &lwork, info);
}

template<> void lapackOrgqr<double>(int m, int n, int k, double *a, int lda, double *tau, double *work, int lwork, int *info) {
  dorgqr_(&m, &n, &k, a, &lda, tau, work, &lwork, info);
}

template<> void lapackOrgqr<float>(int m, int n, int k, float *a, int lda, float *tau, float *work, int lwork, int *info) {
  sorgqr_(&m, &n, &k, a, &lda, tau, work, &lwork, info);
}

template<> void lapackOrmqr<c10::complex<double>>(char side, char trans, int m, int n, int k, c10::complex<double> *a, int lda, c10::complex<double> *tau, c10::complex<double> *c, int ldc, c10::complex<double> *work, int lwork, int *info) {
  zunmqr_(&side, &trans, &m, &n, &k, reinterpret_cast<std::complex<double>*>(a), &lda, reinterpret_cast<std::complex<double>*>(tau), reinterpret_cast<std::complex<double>*>(c), &ldc, reinterpret_cast<std::complex<double>*>(work), &lwork, info);
}

template<> void lapackOrmqr<c10::complex<float>>(char side, char trans, int m, int n, int k, c10::complex<float> *a, int lda, c10::complex<float> *tau, c10::complex<float> *c, int ldc, c10::complex<float> *work, int lwork, int *info) {
  cunmqr_(&side, &trans, &m, &n, &k, reinterpret_cast<std::complex<float>*>(a), &lda, reinterpret_cast<std::complex<float>*>(tau), reinterpret_cast<std::complex<float>*>(c), &ldc, reinterpret_cast<std::complex<float>*>(work), &lwork, info);
}

template<> void lapackOrmqr<double>(char side, char trans, int m, int n, int k, double *a, int lda, double *tau, double *c, int ldc, double *work, int lwork, int *info) {
  dormqr_(&side, &trans, &m, &n, &k, a, &lda, tau, c, &ldc, work, &lwork, info);
}

template<> void lapackOrmqr<float>(char side, char trans, int m, int n, int k, float *a, int lda, float *tau, float *c, int ldc, float *work, int lwork, int *info) {
  sormqr_(&side, &trans, &m, &n, &k, a, &lda, tau, c, &ldc, work, &lwork, info);
}

template<> void lapackSymeig<c10::complex<double>, double>(char jobz, char uplo, int n, c10::complex<double> *a, int lda, double *w, c10::complex<double> *work, int lwork, double *rwork, int *info) {
  zheev_(&jobz, &uplo, &n, reinterpret_cast<std::complex<double>*>(a), &lda, w, reinterpret_cast<std::complex<double>*>(work), &lwork, rwork, info);
}

template<> void lapackSymeig<c10::complex<float>, float>(char jobz, char uplo, int n, c10::complex<float> *a, int lda, float *w, c10::complex<float> *work, int lwork, float *rwork, int *info) {
  cheev_(&jobz, &uplo, &n, reinterpret_cast<std::complex<float>*>(a), &lda, w, reinterpret_cast<std::complex<float>*>(work), &lwork, rwork, info);
}

template<> void lapackSymeig<double>(char jobz, char uplo, int n, double *a, int lda, double *w, double *work, int lwork, double* rwork, int *info) {
  (void)rwork;  // unused
  dsyev_(&jobz, &uplo, &n, a, &lda, w, work, &lwork, info);
}

template<> void lapackSymeig<float>(char jobz, char uplo, int n, float *a, int lda, float *w, float *work, int lwork, float* rwork, int *info) {
  (void)rwork;  // unused
  ssyev_(&jobz, &uplo, &n, a, &lda, w, work, &lwork, info);
}

template<> void lapackSyevd<c10::complex<double>, double>(char jobz, char uplo, int n, c10::complex<double> *a, int lda, double *w, c10::complex<double> *work, int lwork, double *rwork, int lrwork, int *iwork, int liwork, int *info) {
  zheevd_(&jobz, &uplo, &n, reinterpret_cast<std::complex<double>*>(a), &lda, w, reinterpret_cast<std::complex<double>*>(work), &lwork, rwork, &lrwork, iwork, &liwork, info);
}

template<> void lapackSyevd<c10::complex<float>, float>(char jobz, char uplo, int n, c10::complex<float> *a, int lda, float *w, c10::complex<float> *work, int lwork, float *rwork, int lrwork, int *iwork, int liwork, int *info) {
  cheevd_(&jobz, &uplo, &n, reinterpret_cast<std::complex<float>*>(a), &lda, w, reinterpret_cast<std::complex<float>*>(work), &lwork, rwork, &lrwork, iwork, &liwork, info);
}

template<> void lapackSyevd<double>(char jobz, char uplo, int n, double *a, int lda, double *w, double *work, int lwork, double *rwork, int lrwork, int *iwork, int liwork, int *info) {
  (void)rwork;  // unused
  (void)lrwork;  // unused
  dsyevd_(&jobz, &uplo, &n, a, &lda, w, work, &lwork, iwork, &liwork, info);
}

template<> void lapackSyevd<float>(char jobz, char uplo, int n, float *a, int lda, float *w, float *work, int lwork, float *rwork, int lrwork, int *iwork, int liwork, int *info) {
  (void)rwork;  // unused
  (void)lrwork;  // unused
  ssyevd_(&jobz, &uplo, &n, a, &lda, w, work, &lwork, iwork, &liwork, info);
}

template<> void lapackEig<double>(char jobvl, char jobvr, int n, double *a, int lda, double *w, double* vl, int ldvl, double *vr, int ldvr, double *work, int lwork, double *rwork, int *info) {
  // lapack [sd]geev wants to separate output arrays: wr and wi for the real
  // and imaginary parts
  double *wr = w;
  double *wi = w + n;
  (void)rwork; // unused
  dgeev_(&jobvl, &jobvr, &n, a, &lda, wr, wi, vl, &ldvl, vr, &ldvr, work, &lwork, info);
}

template<> void lapackEig<float>(char jobvl, char jobvr, int n, float *a, int lda, float *w, float* vl, int ldvl, float *vr, int ldvr, float *work, int lwork, float *rwork, int *info) {
  // lapack [sd]geev wants to separate output arrays: wr and wi for the real
  // and imaginary parts
  float *wr = w;
  float *wi = w + n;
  (void)rwork; // unused
  sgeev_(&jobvl, &jobvr, &n, a, &lda, wr, wi, vl, &ldvl, vr, &ldvr, work, &lwork, info);
}

template<> void lapackEig<c10::complex<double>, double>(char jobvl, char jobvr, int n, c10::complex<double> *a, int lda, c10::complex<double> *w, c10::complex<double> *vl, int ldvl, c10::complex<double> *vr, int ldvr, c10::complex<double> *work, int lwork, double *rwork, int *info) {
  zgeev_(&jobvl, &jobvr, &n,
         reinterpret_cast<std::complex<double>*>(a), &lda,
         reinterpret_cast<std::complex<double>*>(w),
         reinterpret_cast<std::complex<double>*>(vl), &ldvl,
         reinterpret_cast<std::complex<double>*>(vr), &ldvr,
         reinterpret_cast<std::complex<double>*>(work), &lwork,
         rwork, info);
}

template<> void lapackEig<c10::complex<float>, float>(char jobvl, char jobvr, int n, c10::complex<float> *a, int lda, c10::complex<float> *w, c10::complex<float> *vl, int ldvl, c10::complex<float> *vr, int ldvr, c10::complex<float> *work, int lwork, float *rwork, int *info) {
  cgeev_(&jobvl, &jobvr, &n,
         reinterpret_cast<std::complex<float>*>(a), &lda,
         reinterpret_cast<std::complex<float>*>(w),
         reinterpret_cast<std::complex<float>*>(vl), &ldvl,
         reinterpret_cast<std::complex<float>*>(vr), &ldvr,
         reinterpret_cast<std::complex<float>*>(work), &lwork,
         rwork, info);
}

template<> void lapackSvd<c10::complex<double>, double>(char jobz, int m, int n, c10::complex<double> *a, int lda,
                                  double *s, c10::complex<double> *u, int ldu, c10::complex<double> *vt, int ldvt, c10::complex<double> *work, int lwork, double *rwork, int *iwork, int *info) {
  zgesdd_(&jobz, &m, &n, reinterpret_cast<std::complex<double>*>(a), &lda, s, reinterpret_cast<std::complex<double>*>(u), &ldu,
          reinterpret_cast<std::complex<double>*>(vt), &ldvt, reinterpret_cast<std::complex<double>*>(work), &lwork, rwork, iwork, info);
}

template<> void lapackSvd<c10::complex<float>, float>(char jobz, int m, int n, c10::complex<float> *a, int lda,
                                 float *s, c10::complex<float> *u, int ldu, c10::complex<float> *vt, int ldvt, c10::complex<float> *work, int lwork, float *rwork, int *iwork, int *info) {
  cgesdd_(&jobz, &m, &n, reinterpret_cast<std::complex<float>*>(a), &lda, s, reinterpret_cast<std::complex<float>*>(u), &ldu,
          reinterpret_cast<std::complex<float>*>(vt), &ldvt, reinterpret_cast<std::complex<float>*>(work), &lwork, rwork, iwork, info);
}

template<> void lapackSvd<double>(char jobz, int m, int n, double *a, int lda,
                                  double *s, double *u, int ldu, double *vt, int ldvt, double *work, int lwork, double *rwork, int *iwork, int *info) {
  dgesdd_(&jobz, &m, &n, a, &lda, s, u, &ldu, vt, &ldvt, work, &lwork, iwork, info);
}

template<> void lapackSvd<float>(char jobz, int m, int n, float *a, int lda,
                                 float *s, float *u, int ldu, float *vt, int ldvt, float *work, int lwork, float *rwork, int *iwork, int *info) {
  sgesdd_(&jobz, &m, &n, a, &lda, s, u, &ldu, vt, &ldvt, work, &lwork, iwork, info);
}

template <>
void lapackLdlSymmetric<double>(
    char uplo,
    int n,
    double* a,
    int lda,
    int* ipiv,
    double* work,
    int lwork,
    int* info) {
  dsytrf_(&uplo, &n, a, &lda, ipiv, work, &lwork, info);
}

template <>
void lapackLdlSymmetric<float>(
    char uplo,
    int n,
    float* a,
    int lda,
    int* ipiv,
    float* work,
    int lwork,
    int* info) {
  ssytrf_(&uplo, &n, a, &lda, ipiv, work, &lwork, info);
}

template <>
void lapackLdlSymmetric<c10::complex<double>>(
    char uplo,
    int n,
    c10::complex<double>* a,
    int lda,
    int* ipiv,
    c10::complex<double>* work,
    int lwork,
    int* info) {
  zsytrf_(
      &uplo,
      &n,
      reinterpret_cast<std::complex<double>*>(a),
      &lda,
      ipiv,
      reinterpret_cast<std::complex<double>*>(work),
      &lwork,
      info);
}

template <>
void lapackLdlSymmetric<c10::complex<float>>(
    char uplo,
    int n,
    c10::complex<float>* a,
    int lda,
    int* ipiv,
    c10::complex<float>* work,
    int lwork,
    int* info) {
  csytrf_(
      &uplo,
      &n,
      reinterpret_cast<std::complex<float>*>(a),
      &lda,
      ipiv,
      reinterpret_cast<std::complex<float>*>(work),
      &lwork,
      info);
}

template <>
void lapackLdlHermitian<double>(
    char uplo,
    int n,
    double* a,
    int lda,
    int* ipiv,
    double* work,
    int lwork,
    int* info) {
  dsytrf_(&uplo, &n, a, &lda, ipiv, work, &lwork, info);
}

template <>
void lapackLdlHermitian<float>(
    char uplo,
    int n,
    float* a,
    int lda,
    int* ipiv,
    float* work,
    int lwork,
    int* info) {
  ssytrf_(&uplo, &n, a, &lda, ipiv, work, &lwork, info);
}

template <>
void lapackLdlHermitian<c10::complex<double>>(
    char uplo,
    int n,
    c10::complex<double>* a,
    int lda,
    int* ipiv,
    c10::complex<double>* work,
    int lwork,
    int* info) {
  zhetrf_(
      &uplo,
      &n,
      reinterpret_cast<std::complex<double>*>(a),
      &lda,
      ipiv,
      reinterpret_cast<std::complex<double>*>(work),
      &lwork,
      info);
}

template <>
void lapackLdlHermitian<c10::complex<float>>(
    char uplo,
    int n,
    c10::complex<float>* a,
    int lda,
    int* ipiv,
    c10::complex<float>* work,
    int lwork,
    int* info) {
  chetrf_(
      &uplo,
      &n,
      reinterpret_cast<std::complex<float>*>(a),
      &lda,
      ipiv,
      reinterpret_cast<std::complex<float>*>(work),
      &lwork,
      info);
}

template <>
void lapackLdlSolveSymmetric<double>(
    char uplo,
    int n,
    int nrhs,
    double* a,
    int lda,
    int* ipiv,
    double* b,
    int ldb,
    int* info) {
  dsytrs_(&uplo, &n, &nrhs, a, &lda, ipiv, b, &ldb, info);
}

template <>
void lapackLdlSolveSymmetric<float>(
    char uplo,
    int n,
    int nrhs,
    float* a,
    int lda,
    int* ipiv,
    float* b,
    int ldb,
    int* info) {
  ssytrs_(&uplo, &n, &nrhs, a, &lda, ipiv, b, &ldb, info);
}

template <>
void lapackLdlSolveSymmetric<c10::complex<double>>(
    char uplo,
    int n,
    int nrhs,
    c10::complex<double>* a,
    int lda,
    int* ipiv,
    c10::complex<double>* b,
    int ldb,
    int* info) {
  zsytrs_(
      &uplo,
      &n,
      &nrhs,
      reinterpret_cast<std::complex<double>*>(a),
      &lda,
      ipiv,
      reinterpret_cast<std::complex<double>*>(b),
      &ldb,
      info);
}

template <>
void lapackLdlSolveSymmetric<c10::complex<float>>(
    char uplo,
    int n,
    int nrhs,
    c10::complex<float>* a,
    int lda,
    int* ipiv,
    c10::complex<float>* b,
    int ldb,
    int* info) {
  csytrs_(
      &uplo,
      &n,
      &nrhs,
      reinterpret_cast<std::complex<float>*>(a),
      &lda,
      ipiv,
      reinterpret_cast<std::complex<float>*>(b),
      &ldb,
      info);
}

template <>
void lapackLdlSolveHermitian<double>(
    char uplo,
    int n,
    int nrhs,
    double* a,
    int lda,
    int* ipiv,
    double* b,
    int ldb,
    int* info) {
  dsytrs_(&uplo, &n, &nrhs, a, &lda, ipiv, b, &ldb, info);
}

template <>
void lapackLdlSolveHermitian<float>(
    char uplo,
    int n,
    int nrhs,
    float* a,
    int lda,
    int* ipiv,
    float* b,
    int ldb,
    int* info) {
  ssytrs_(&uplo, &n, &nrhs, a, &lda, ipiv, b, &ldb, info);
}

template <>
void lapackLdlSolveHermitian<c10::complex<double>>(
    char uplo,
    int n,
    int nrhs,
    c10::complex<double>* a,
    int lda,
    int* ipiv,
    c10::complex<double>* b,
    int ldb,
    int* info) {
  zhetrs_(
      &uplo,
      &n,
      &nrhs,
      reinterpret_cast<std::complex<double>*>(a),
      &lda,
      ipiv,
      reinterpret_cast<std::complex<double>*>(b),
      &ldb,
      info);
}

template <>
void lapackLdlSolveHermitian<c10::complex<float>>(
    char uplo,
    int n,
    int nrhs,
    c10::complex<float>* a,
    int lda,
    int* ipiv,
    c10::complex<float>* b,
    int ldb,
    int* info) {
  chetrs_(
      &uplo,
      &n,
      &nrhs,
      reinterpret_cast<std::complex<float>*>(a),
      &lda,
      ipiv,
      reinterpret_cast<std::complex<float>*>(b),
      &ldb,
      info);
}

template<> void lapackLuSolve<c10::complex<double>>(char trans, int n, int nrhs, c10::complex<double> *a, int lda, int *ipiv, c10::complex<double> *b, int ldb, int *info) {
  zgetrs_(&trans, &n, &nrhs, reinterpret_cast<std::complex<double>*>(a), &lda, ipiv, reinterpret_cast<std::complex<double>*>(b), &ldb, info);
}

template<> void lapackLuSolve<c10::complex<float>>(char trans, int n, int nrhs, c10::complex<float> *a, int lda, int *ipiv, c10::complex<float> *b, int ldb, int *info) {
  cgetrs_(&trans, &n, &nrhs, reinterpret_cast<std::complex<float>*>(a), &lda, ipiv, reinterpret_cast<std::complex<float>*>(b), &ldb, info);
}

template<> void lapackLuSolve<double>(char trans, int n, int nrhs, double *a, int lda, int *ipiv, double *b, int ldb, int *info) {
  dgetrs_(&trans, &n, &nrhs, a, &lda, ipiv, b, &ldb, info);
}

template<> void lapackLuSolve<float>(char trans, int n, int nrhs, float *a, int lda, int *ipiv, float *b, int ldb, int *info) {
  sgetrs_(&trans, &n, &nrhs, a, &lda, ipiv, b, &ldb, info);
}

template<> void lapackGels<c10::complex<double>>(
    char trans, int m, int n, int nrhs,
    c10::complex<double> *a, int lda, c10::complex<double> *b, int ldb,
    c10::complex<double> *work, int lwork, int *info) {
  zgels_(&trans, &m, &n, &nrhs,
      reinterpret_cast<std::complex<double>*>(a), &lda,
      reinterpret_cast<std::complex<double>*>(b), &ldb,
      reinterpret_cast<std::complex<double>*>(work), &lwork, info);
}

template<> void lapackGels<c10::complex<float>>(
    char trans, int m, int n, int nrhs,
    c10::complex<float> *a, int lda, c10::complex<float> *b, int ldb,
    c10::complex<float> *work, int lwork, int *info) {
  cgels_(&trans, &m, &n, &nrhs,
      reinterpret_cast<std::complex<float>*>(a), &lda,
      reinterpret_cast<std::complex<float>*>(b), &ldb,
      reinterpret_cast<std::complex<float>*>(work), &lwork, info);
}

template<> void lapackGels<double>(
    char trans, int m, int n, int nrhs,
    double *a, int lda, double *b, int ldb,
    double *work, int lwork, int *info) {
  dgels_(&trans, &m, &n, &nrhs,
      a, &lda, b, &ldb, work, &lwork, info);
}

template<> void lapackGels<float>(
    char trans, int m, int n, int nrhs,
    float *a, int lda, float *b, int ldb,
    float *work, int lwork, int *info) {
  sgels_(&trans, &m, &n, &nrhs,
      a, &lda, b, &ldb, work, &lwork, info);
}

template<> void lapackGelsd<c10::complex<double>, double>(
    int m, int n, int nrhs,
    c10::complex<double> *a, int lda, c10::complex<double> *b, int ldb,
    double *s, double rcond, int *rank,
    c10::complex<double> *work, int lwork,
    double *rwork, int *iwork, int *info) {
  zgelsd_(&m, &n, &nrhs,
      reinterpret_cast<std::complex<double>*>(a), &lda,
      reinterpret_cast<std::complex<double>*>(b), &ldb,
      s, &rcond, rank,
      reinterpret_cast<std::complex<double>*>(work), &lwork,
      rwork, iwork, info);
}

template<> void lapackGelsd<c10::complex<float>, float>(
    int m, int n, int nrhs,
    c10::complex<float> *a, int lda, c10::complex<float> *b, int ldb,
    float *s, float rcond, int *rank,
    c10::complex<float> *work, int lwork,
    float *rwork, int *iwork, int *info) {
  cgelsd_(&m, &n, &nrhs,
      reinterpret_cast<std::complex<float>*>(a), &lda,
      reinterpret_cast<std::complex<float>*>(b), &ldb,
      s, &rcond, rank,
      reinterpret_cast<std::complex<float>*>(work), &lwork,
      rwork, iwork, info);
}

template<> void lapackGelsd<double>(
    int m, int n, int nrhs,
    double *a, int lda, double *b, int ldb,
    double *s, double rcond, int *rank,
    double *work, int lwork,
    double *rwork, int *iwork, int *info) {
  dgelsd_(&m, &n, &nrhs,
      a, &lda, b, &ldb,
      s, &rcond, rank,
      work, &lwork, iwork, info);
}

template<> void lapackGelsd<float>(
    int m, int n, int nrhs,
    float *a, int lda, float *b, int ldb,
    float *s, float rcond, int *rank,
    float *work, int lwork,
    float *rwork, int *iwork, int *info) {
  sgelsd_(&m, &n, &nrhs,
      a, &lda, b, &ldb,
      s, &rcond, rank,
      work, &lwork, iwork, info);
}

template<> void lapackGelsy<c10::complex<double>, double>(
    int m, int n, int nrhs,
    c10::complex<double> *a, int lda, c10::complex<double> *b, int ldb,
    int *jpvt, double rcond, int *rank,
    c10::complex<double> *work, int lwork, double *rwork, int *info) {
  zgelsy_(&m, &n, &nrhs,
      reinterpret_cast<std::complex<double>*>(a), &lda,
      reinterpret_cast<std::complex<double>*>(b), &ldb,
      jpvt, &rcond, rank,
      reinterpret_cast<std::complex<double>*>(work), &lwork,
      rwork, info);
}

template<> void lapackGelsy<c10::complex<float>, float>(
    int m, int n, int nrhs,
    c10::complex<float> *a, int lda, c10::complex<float> *b, int ldb,
    int *jpvt, float rcond, int *rank,
    c10::complex<float> *work, int lwork, float *rwork, int *info) {
  cgelsy_(&m, &n, &nrhs,
      reinterpret_cast<std::complex<float>*>(a), &lda,
      reinterpret_cast<std::complex<float>*>(b), &ldb,
      jpvt, &rcond, rank,
      reinterpret_cast<std::complex<float>*>(work), &lwork,
      rwork, info);
}

template<> void lapackGelsy<double>(
    int m, int n, int nrhs,
    double *a, int lda, double *b, int ldb,
    int *jpvt, double rcond, int *rank,
    double *work, int lwork, double *rwork, int *info) {
  dgelsy_(&m, &n, &nrhs,
      a, &lda, b, &ldb,
      jpvt, &rcond, rank,
      work, &lwork, info);
}

template<> void lapackGelsy<float>(
    int m, int n, int nrhs,
    float *a, int lda, float *b, int ldb,
    int *jpvt, float rcond, int *rank,
    float *work, int lwork, float *rwork, int *info) {
  sgelsy_(&m, &n, &nrhs,
      a, &lda, b, &ldb,
      jpvt, &rcond, rank,
      work, &lwork, info);
}

template<> void lapackGelss<c10::complex<double>, double>(
    int m, int n, int nrhs,
    c10::complex<double> *a, int lda, c10::complex<double> *b, int ldb,
    double *s, double rcond, int *rank,
    c10::complex<double> *work, int lwork,
    double *rwork, int *info
    ) {
  zgelss_(&m, &n, &nrhs,
      reinterpret_cast<std::complex<double>*>(a), &lda,
      reinterpret_cast<std::complex<double>*>(b), &ldb,
      s, &rcond, rank,
      reinterpret_cast<std::complex<double>*>(work), &lwork,
      rwork, info);
}

template<> void lapackGelss<c10::complex<float>, float>(
    int m, int n, int nrhs,
    c10::complex<float> *a, int lda, c10::complex<float> *b, int ldb,
    float *s, float rcond, int *rank,
    c10::complex<float> *work, int lwork,
    float *rwork, int *info
    ) {
  cgelss_(&m, &n, &nrhs,
      reinterpret_cast<std::complex<float>*>(a), &lda,
      reinterpret_cast<std::complex<float>*>(b), &ldb,
      s, &rcond, rank,
      reinterpret_cast<std::complex<float>*>(work), &lwork,
      rwork, info);
}

template<> void lapackGelss<double>(
    int m, int n, int nrhs,
    double *a, int lda, double *b, int ldb,
    double *s, double rcond, int *rank,
    double *work, int lwork,
    double *rwork, int *info) {
  dgelss_(&m, &n, &nrhs,
      a, &lda, b, &ldb,
      s, &rcond, rank,
      work, &lwork, info);
}

template<> void lapackGelss<float>(
    int m, int n, int nrhs,
    float *a, int lda, float *b, int ldb,
    float *s, float rcond, int *rank,
    float *work, int lwork,
    float *rwork, int *info) {
  sgelss_(&m, &n, &nrhs,
      a, &lda, b, &ldb,
      s, &rcond, rank,
      work, &lwork, info);
}
#endif

#if AT_BUILD_WITH_BLAS()
template<> void blasTriangularSolve<c10::complex<double>>(char side, char uplo, char trans, char diag, int n, int nrhs, c10::complex<double> *a, int lda, c10::complex<double> *b, int ldb) {
  std::complex<double> one{1., 0.};
  ztrsm_(&side, &uplo, &trans, &diag, &n, &nrhs, &one, reinterpret_cast<std::complex<double>*>(a), &lda, reinterpret_cast<std::complex<double>*>(b), &ldb);
}

template<> void blasTriangularSolve<c10::complex<float>>(char side, char uplo, char trans, char diag, int n, int nrhs, c10::complex<float> *a, int lda, c10::complex<float> *b, int ldb) {
  std::complex<float> one{1.f, 0.f};
  ctrsm_(&side, &uplo, &trans, &diag, &n, &nrhs, &one, reinterpret_cast<std::complex<float>*>(a), &lda, reinterpret_cast<std::complex<float>*>(b), &ldb);
}

template<> void blasTriangularSolve<double>(char side, char uplo, char trans, char diag, int n, int nrhs, double *a, int lda, double *b, int ldb) {
  auto one = 1.;
  dtrsm_(&side, &uplo, &trans, &diag, &n, &nrhs, &one, a, &lda, b, &ldb);
}

template<> void blasTriangularSolve<float>(char side, char uplo, char trans, char diag, int n, int nrhs, float *a, int lda, float *b, int ldb) {
  auto one = 1.f;
  strsm_(&side, &uplo, &trans, &diag, &n, &nrhs, &one, a, &lda, b, &ldb);
}
#endif

void _linalg_check_errors(
    const Tensor& info,
    const c10::string_view api_name,
    bool is_matrix) {
  if (info.is_meta()) {
    return;
  }
  if (is_matrix) {
    singleCheckErrors(info.item<int64_t>(), api_name);
  } else {
    batchCheckErrors(info, api_name);
  }
}

bool _requires_fw_or_bw_grad(const Tensor& input) {
  return ((at::GradMode::is_enabled() && input.requires_grad())
          || input._fw_grad(/*level */ 0).defined());
}

// ~~~~~~~~~~~~~~~~~~~~~~~~~~~~~~~~~ inverse ~~~~~~~~~~~~~~~~~~~~~~~~~~~~~~~~~~~~
/*
Computes the inverse of n-by-n matrix 'self'
This is an in-place routine, it overwrites the content of 'self'.
'infos_lu' and 'infos_getri' are int Tensors containing error codes for each matrix in the batched input.
'infos_lu' is for holding lapackLU errors, and 'infos_getri' is for holding lapackGetri errors.
For more information see LAPACK's documentation for GETRI and GETRF routines.
*/
template <typename scalar_t>
static void apply_inverse(Tensor& self, Tensor& infos_lu, Tensor& infos_getri) {
#if !AT_BUILD_WITH_LAPACK()
  AT_ERROR("inverse: LAPACK library not found in compilation");
#else
  using value_t = typename c10::scalar_value_type<scalar_t>::type;
  auto self_data = self.data_ptr<scalar_t>();
  auto self_matrix_stride = matrixStride(self);
  auto batch_size = batchCount(self);
  auto n = self.size(-2);
  auto lda = std::max<int64_t>(1, n);

  auto ipiv = at::empty({lda}, self.options().dtype(kInt));
  auto ipiv_data = ipiv.data_ptr<int>();
  auto infos_lu_data = infos_lu.data_ptr<int>();
  auto infos_getri_data = infos_getri.data_ptr<int>();

  // NOLINTNEXTLINE(cppcoreguidelines-init-variables)
  int info;
  // Run once, first to get the optimum work size
  // Since we deal with batches of matrices with the same dimensions, doing this outside
  // the loop saves (batch_size - 1) workspace queries which would provide the same result
  // and (batch_size - 1) calls to allocate and deallocate workspace using at::empty()
  int lwork = -1;
  scalar_t wkopt;
  lapackGetri<scalar_t>(n, self_data, lda, ipiv_data, &wkopt, lwork, &info);
  lwork = std::max<int>(1, real_impl<scalar_t, value_t>(wkopt));
  Tensor work = at::empty({lwork}, self.options());
  auto work_data = work.data_ptr<scalar_t>();

  for (const auto i : c10::irange(batch_size)) {
    scalar_t* self_working_ptr = &self_data[i * self_matrix_stride];
    int* info_lu_working_ptr = &infos_lu_data[i];
    lapackLu<scalar_t>(n, n, self_working_ptr, lda, ipiv_data, info_lu_working_ptr);

    // now compute the actual inverse
    int* info_getri_working_ptr = &infos_getri_data[i];
    lapackGetri<scalar_t>(n, self_working_ptr, lda, ipiv_data, work_data, lwork, info_getri_working_ptr);
  }
#endif
}

Tensor inverse(const Tensor &self) {
  if (self.numel() == 0) {
    return at::empty_like(self);
  }
  return at::linalg_inv(self);
}

Tensor& inverse_out(const Tensor &self, Tensor &result) {
  at::linalg_inv_out(result, self);
  return result;
}

// This is a type dispatching helper function for 'apply_inverse'
Tensor& _linalg_inv_out_helper_cpu(Tensor &result, Tensor& infos_lu, Tensor& infos_getri) {
  // This function calculates the inverse matrix in-place
  // result should be in column major order and contain matrices to invert
  // the content of result is overwritten by 'apply_inverse'
  AT_DISPATCH_FLOATING_AND_COMPLEX_TYPES(result.scalar_type(), "linalg_inv_out_cpu", [&]{
    apply_inverse<scalar_t>(result, infos_lu, infos_getri);
  });
  return result;
}

// Computes the inverse matrix of 'input', it is saved to 'result' in-place
// LAPACK/MAGMA/cuSOLVER error codes are saved in 'infos' tensors, they are not checked here
static Tensor& linalg_inv_out_info(Tensor& result, Tensor& infos_lu, Tensor& infos_getri, const Tensor& input) {
  squareCheckInputs(input, "linalg.inv");
  checkSameDevice("linalg.inv", result, input);
  checkLinalgCompatibleDtype("linalg.inv", result, input);

  TORCH_INTERNAL_ASSERT_DEBUG_ONLY(infos_lu.scalar_type() == kInt);
  TORCH_INTERNAL_ASSERT_DEBUG_ONLY(infos_getri.scalar_type() == kInt);

  TORCH_INTERNAL_ASSERT_DEBUG_ONLY(infos_lu.device() == input.device());
  TORCH_INTERNAL_ASSERT_DEBUG_ONLY(infos_getri.device() == input.device());

  bool result_input_same_type = (result.scalar_type() == input.scalar_type());
  bool result_equal_expected_shape = result.sizes().equals(input.sizes());
  bool is_batched_column_major = false;
  if (result.dim() >= 2) {
    is_batched_column_major = result.mT().is_contiguous();
  }

  // if result is not empty and not in batched column major format
  bool copy_needed = (result.numel() != 0 && !is_batched_column_major);
  copy_needed |= !result_input_same_type;  // or result does not have the same dtype as input
  copy_needed |= (result.numel() != 0 && !result_equal_expected_shape); // or result does not have the expected shape
  // we have to allocate a temporary tensor

  // similar conditions for infos_lu and infos_getri tensors
  auto expected_info_shape = IntArrayRef(input.sizes().cbegin(), input.sizes().cend() - 2); // input.shape[:-2]
  copy_needed |= (infos_lu.numel() != 0 && !infos_lu.is_contiguous());
  copy_needed |= (infos_lu.numel() != 0 && !(infos_lu.sizes().equals(expected_info_shape)));

  copy_needed |= (infos_getri.numel() != 0 && !infos_getri.is_contiguous());
  copy_needed |= (infos_getri.numel() != 0 && !(infos_getri.sizes().equals(expected_info_shape)));

  if (copy_needed) {
    Tensor result_tmp = at::empty(input.sizes(), input.options());
    result_tmp.transpose_(-2, -1);
    Tensor infos_lu_tmp = at::zeros({expected_info_shape}, input.options().dtype(kInt));
    Tensor infos_getri_tmp = at::zeros({expected_info_shape}, input.options().dtype(kInt));

    result_tmp = linalg_inv_out_info(result_tmp, infos_lu_tmp, infos_getri_tmp, input);

    at::native::resize_output(result, result_tmp.sizes());
    result.copy_(result_tmp);
    at::native::resize_output(infos_lu, infos_lu_tmp.sizes());
    infos_lu.copy_(infos_lu_tmp);
    at::native::resize_output(infos_getri, infos_getri_tmp.sizes());
    infos_getri.copy_(infos_getri_tmp);
    return result;
  }
  // else  use result's storage directly

  // if result has no elements we can modify it
  if (result.numel() == 0) {
    at::native::resize_as_(result, input.mT(), MemoryFormat::Contiguous);
    result.transpose_(-2, -1);
  }

  TORCH_INTERNAL_ASSERT_DEBUG_ONLY(result.sizes().equals(input.sizes()));
  TORCH_INTERNAL_ASSERT_DEBUG_ONLY(result.scalar_type() == input.scalar_type());
  TORCH_INTERNAL_ASSERT_DEBUG_ONLY(result.device() == input.device());

  // result tensor must be in batched column major order (Fortran contiguous)
  TORCH_INTERNAL_ASSERT_DEBUG_ONLY(result.mT().is_contiguous());

  // if info has no elements we can modify it
  if (infos_lu.numel() == 0) {
    infos_lu.resize_(expected_info_shape);
    infos_lu.fill_(0);
  }
  if (infos_getri.numel() == 0) {
    infos_getri.resize_(expected_info_shape);
    infos_getri.fill_(0);
  }

  // info tensors must be contiguous
  TORCH_INTERNAL_ASSERT_DEBUG_ONLY(infos_lu.is_contiguous());
  TORCH_INTERNAL_ASSERT_DEBUG_ONLY(infos_lu.sizes().equals(expected_info_shape));
  TORCH_INTERNAL_ASSERT_DEBUG_ONLY(infos_getri.is_contiguous());
  TORCH_INTERNAL_ASSERT_DEBUG_ONLY(infos_getri.sizes().equals(expected_info_shape));

  // _linalg_inv_out_helper_ (apply_inverse) performs calculations in-place and result must be a copy of input
  result.copy_(input);

  // TODO: Replace this helper with DECLARE/DEFINE_DISPATCH
  result = at::_linalg_inv_out_helper_(result, infos_lu, infos_getri);
  return result;
}

// Computes the inverse matrix of 'input', it is saved to 'result' in-place
Tensor& linalg_inv_out(const Tensor &input, Tensor &result) {
  auto info_shape = IntArrayRef(input.sizes().cbegin(), input.sizes().cend() - 2); // input.shape[:-2]
  auto infos_lu = at::zeros({info_shape}, input.options().dtype(kInt));
  auto infos_getri = at::zeros({info_shape}, input.options().dtype(kInt));
  result = linalg_inv_out_info(result, infos_lu, infos_getri, input);

  // Now check LAPACK/MAGMA/cuSOLVER error codes
  at::_linalg_check_errors(infos_lu, "linalg.inv", result.dim() == 2);
  at::_linalg_check_errors(infos_getri, "linalg.inv", result.dim() == 2);
  return result;
}

// Computes the inverse matrix of 'input'
Tensor linalg_inv(const Tensor &input) {
  Tensor result, info;
  std::tie(result, info) = at::linalg_inv_ex(input, /*check_errors=*/false);

  // we pass check_errors=false above and do the check here
  // so that the name of the function is correct in the error message
  at::_linalg_check_errors(info, "torch.linalg.inv", input.dim() == 2);
  return result;
}

std::tuple<Tensor&, Tensor&> linalg_inv_ex_out(const Tensor& input, bool check_errors, Tensor& inverse, Tensor& info) {
  squareCheckInputs(input, "linalg.inv_ex");
  ScalarType info_output_type = ScalarType::Int;
  TORCH_CHECK(
      info.scalar_type() == info_output_type,
      "torch.linalg.inv_ex: ",
      "Expected info to have ", info_output_type, " dtype, but got info with dtype ", info.scalar_type());

  // provided `info` tensor is used to save the information about the LU decomposition of `input`
  // in addition current implementation requires a separate tensor
  // for saving the information about the inversion process after the LU decomposition
  auto expected_info_shape = IntArrayRef(input.sizes().cbegin(), input.sizes().cend() - 2); // input.shape[:-2]
  auto info_inversion = at::zeros({expected_info_shape}, input.options().dtype(kInt));

  linalg_inv_out_info(inverse, info, info_inversion, input);

  if (check_errors) {
    at::_linalg_check_errors(info, "torch.linalg.inv_ex", input.dim() == 2);
  }

  return std::tuple<Tensor&, Tensor&>(inverse, info);
}

std::tuple<Tensor, Tensor> linalg_inv_ex(const Tensor& input, bool check_errors) {
  squareCheckInputs(input, "linalg.inv_ex");
  Tensor inverse = at::empty(input.sizes(), input.options(), MemoryFormat::Contiguous);
  inverse.transpose_(-2, -1); // make `inverse` tensor with batched column major format
  auto info_shape = IntArrayRef(input.sizes().cbegin(), input.sizes().cend() - 2); // input.shape[:-2]
  Tensor info = at::zeros({info_shape}, input.options().dtype(kInt));
  std::tie(inverse, info) = at::native::linalg_inv_ex_out(input, check_errors, inverse, info);
  return std::make_tuple(inverse, info);
}

// ~~~~~~~~~~~~~~~~~~~~~~~~~~~~~~ cholesky_solve ~~~~~~~~~~~~~~~~~~~~~~~~~~~~~~~~~

template<typename scalar_t>
static void apply_cholesky_solve(Tensor& b, Tensor& A, bool upper, std::vector<int64_t>& infos) {
#if !AT_BUILD_WITH_LAPACK()
  AT_ERROR("cholesky_solve: LAPACK library not found in compilation");
#else
  char uplo = upper ? 'U' : 'L';

  auto A_data = A.data_ptr<scalar_t>();
  auto b_data = b.data_ptr<scalar_t>();
  auto A_mat_stride = matrixStride(A);
  auto b_mat_stride = matrixStride(b);
  auto batch_size = batchCount(A);
  auto n = A.size(-2);
  auto ldab = std::max<int64_t>(1, n);
  auto nrhs = b.size(-1);

  // NOLINTNEXTLINE(cppcoreguidelines-init-variables)
  int info;
  for (const auto i : c10::irange(batch_size)) {
    scalar_t* A_working_ptr = &A_data[i * A_mat_stride];
    scalar_t* b_working_ptr = &b_data[i * b_mat_stride];
    lapackCholeskySolve<scalar_t>(uplo, n, nrhs, A_working_ptr, ldab, b_working_ptr, ldab, &info);
    infos[i] = info;
    if (info != 0) {
      return;
    }
  }
#endif
}

Tensor _cholesky_solve_helper_cpu(const Tensor& self, const Tensor& A, bool upper) {
  auto self_working_copy = cloneBatchedColumnMajor(self);
  auto A_working_copy = cloneBatchedColumnMajor(A);
  std::vector<int64_t> infos(batchCount(self), 0);
  AT_DISPATCH_FLOATING_AND_COMPLEX_TYPES(self.scalar_type(), "cholesky_solve_cpu", [&]{
    apply_cholesky_solve<scalar_t>(self_working_copy, A_working_copy, upper, infos);
  });

  if (self.dim() > 2) {
    batchCheckErrors(infos, "cholesky_solve_cpu");
  } else {
    singleCheckErrors(infos[0], "cholesky_solve_cpu");
  }
  return self_working_copy;
}

// Supports arbitrary batch dimensions for self and A
Tensor cholesky_solve(const Tensor& self, const Tensor& A, bool upper) {
  TORCH_CHECK(self.dim() >= 2,
           "b should have at least 2 dimensions, but has ", self.dim(), " dimensions instead");
  TORCH_CHECK(A.dim() >= 2,
           "u should have at least 2 dimensions, but has ", A.dim(), " dimensions instead");
  Tensor self_broadcasted, A_broadcasted;
  std::tie(self_broadcasted, A_broadcasted) = _linalg_broadcast_batch_dims(self, A, "cholesky_solve");
  return at::_cholesky_solve_helper(self_broadcasted, A_broadcasted, upper);
}

Tensor& cholesky_solve_out(const Tensor& self, const Tensor& A, bool upper, Tensor& result) {
  checkSameDevice("cholesky_solve", result, self);
  checkLinalgCompatibleDtype("cholesky_solve", result, self);
  Tensor result_tmp = at::cholesky_solve(self, A, upper);
  at::native::resize_output(result, result_tmp.sizes());
  result.copy_(result_tmp);
  return result;
}

// ~~~~~~~~~~~~~~~~~~~~~~~~~~~~~~~~~ cholesky ~~~~~~~~~~~~~~~~~~~~~~~~~~~~~~~~~~~~

DEFINE_DISPATCH(cholesky_stub);

Tensor cholesky(const Tensor &self, bool upper) {
   TORCH_WARN_ONCE(
    "torch.cholesky is deprecated in favor of torch.linalg.cholesky and will be ",
    "removed in a future PyTorch release.\n",
    "L = torch.cholesky(A)\n",
    "should be replaced with\n",
    "L = torch.linalg.cholesky(A)\n",
    "and\n"
    "U = torch.cholesky(A, upper=True)\n",
    "should be replaced with\n",
    "U = torch.linalg.cholesky(A).mH().\n"
    "This transform will produce equivalent results for all valid (symmetric positive definite) inputs."
  );
  if (self.numel() == 0) {
    return at::empty_like(self, LEGACY_CONTIGUOUS_MEMORY_FORMAT);
  }
  squareCheckInputs(self, "cholesky");

  auto raw_cholesky_output = cloneBatchedColumnMajor(self);
  auto info_shape = IntArrayRef(
      self.sizes().cbegin(), self.sizes().cend() - 2); // self.shape[:-2]
  auto info = at::empty({info_shape}, self.options().dtype(kInt));

  // fill the raw_cholesky_output with the result
  cholesky_stub(self.device().type(), raw_cholesky_output, info, upper);

  at::_linalg_check_errors(info, "cholesky", self.dim() == 2);

  if (upper) {
    return raw_cholesky_output.triu_();
  } else {
    return raw_cholesky_output.tril_();
  }
}

Tensor& cholesky_out(const Tensor &self, bool upper, Tensor &result) {
   TORCH_WARN_ONCE(
    "torch.cholesky is deprecated in favor of torch.linalg.cholesky and will be ",
    "removed in a future PyTorch release.\n",
    "L = torch.cholesky(A)\n",
    "should be replaced with\n",
    "L = torch.linalg.cholesky(A)\n",
    "and\n"
    "U = torch.cholesky(A, upper=True)\n",
    "should be replaced with\n",
    "U = torch.linalg.cholesky(A).mH().\n"
    "This transform will produce equivalent results for all valid (symmetric positive definite) inputs."
  );
  checkSameDevice("cholesky", result, self);
  checkLinalgCompatibleDtype("cholesky", result, self);
  Tensor result_tmp = at::cholesky(self, upper);
  at::native::resize_output(result, result_tmp.sizes());
  result.copy_(result_tmp);
  return result;
}

TORCH_IMPL_FUNC(linalg_cholesky_ex_out)(const Tensor& A,
                                        bool upper,
                                        bool check_errors,
                                        const Tensor& L,
                                        const Tensor& info) {
  // Nothing to do there
  if (L.numel() == 0) {
    info.zero_();
    return;
  }

  L.copy_(A);

  cholesky_stub(L.device().type(), L, info, upper);

  if (upper) {
    L.triu_();
  } else {
    L.tril_();
  }

  if (check_errors) {
    at::_linalg_check_errors(info, "linalg.cholesky_ex", A.dim() == 2);
  }
}

Tensor linalg_cholesky(const Tensor& A, bool upper) {
  Tensor L, info;
  std::tie(L, info) = at::linalg_cholesky_ex(A, upper, /*check_errors=*/false);
  at::_linalg_check_errors(info, "linalg.cholesky", A.dim() == 2);
  return L;
}

Tensor& linalg_cholesky_out(const Tensor& A, bool upper, Tensor& L) {
  auto info = at::empty({0}, A.options().dtype(kInt));
  at::linalg_cholesky_ex_out(L, info, A, upper, /*check_errors=*/false);
  at::_linalg_check_errors(info, "linalg.cholesky", A.dim() == 2);
  return L;
}

// ~~~~~~~~~~~~~~~~~~~~~~~~~~~~~~~~~ cholesky_inverse ~~~~~~~~~~~~~~~~~~~~~~~~~~~~~~~~~~~~

DEFINE_DISPATCH(cholesky_inverse_stub);

Tensor& cholesky_inverse_out_info(Tensor& result, Tensor& infos, const Tensor& input, bool upper) {
  TORCH_INTERNAL_ASSERT(input.dim() >= 2);
  TORCH_INTERNAL_ASSERT(input.size(-1) == input.size(-2));

  TORCH_INTERNAL_ASSERT(result.scalar_type() == input.scalar_type());
  TORCH_INTERNAL_ASSERT(result.device() == input.device());

  TORCH_INTERNAL_ASSERT(infos.scalar_type() == at::kInt);
  TORCH_INTERNAL_ASSERT(infos.device() == at::kCPU);
  TORCH_INTERNAL_ASSERT(infos.numel() == std::max<int64_t>(1, batchCount(input)));

  // if result has no elements we can modify it
  if (result.numel() == 0) {
    at::native::resize_as_(result, input.mT(), MemoryFormat::Contiguous);
    result.transpose_(-2, -1);
  }

  // result tensor must be in batched column major order (Fortran contiguous)
  TORCH_INTERNAL_ASSERT(result.mT().is_contiguous());
  TORCH_INTERNAL_ASSERT(result.sizes().equals(input.sizes()));

  // cholesky_inverse_stub (apply_cholesky_inverse) performs calculations in-place and result must be a copy of input
  result.copy_(input);

  // infos must be contiguous
  TORCH_INTERNAL_ASSERT(infos.is_contiguous());
  infos.fill_(0);

  result = cholesky_inverse_stub(result.device().type(), result, infos, upper);
  return result;
}

Tensor& cholesky_inverse_out(const Tensor &input, bool upper, Tensor &result) {
  squareCheckInputs(input, "cholesky_inverse");
  checkSameDevice("cholesky_inverse", result, input);
  checkLinalgCompatibleDtype("cholesky_inverse", result, input);

  // MAGMA requires 'infos' to reside in CPU memory, therefore we create 'infos' only on CPU for now.
  auto infos = at::zeros({std::max<int64_t>(1, batchCount(input))}, input.options().dtype(kInt).device(kCPU));

  bool result_input_same_type = (result.scalar_type() == input.scalar_type());
  bool result_equal_expected_shape = result.sizes().equals(input.sizes());
  bool is_batched_column_major = false;
  if (result.dim() >= 2) {
    is_batched_column_major = result.mT().is_contiguous();
  }

  // if result is not empty and not in batched column major format
  bool copy_needed = (result.numel() != 0 && !is_batched_column_major);
  copy_needed |= !result_input_same_type;  // or result does not have the same dtype as input
  copy_needed |= (result.numel() != 0 && !result_equal_expected_shape); // or result does not have the expected shape
  // we have to allocate a temporary tensor
  if (copy_needed) {
    Tensor result_tmp = at::empty({0}, input.options());
    result_tmp = cholesky_inverse_out_info(result_tmp, infos, input, upper);
    at::native::resize_output(result, result_tmp.sizes());
    result.copy_(result_tmp);
  } else {
    // use result's memory directly
    result = cholesky_inverse_out_info(result, infos, input, upper);
  }

  // Now check LAPACK/MAGMA error codes
  at::_linalg_check_errors(infos, "cholesky_inverse", result.dim() == 2);
  return result;
}

Tensor cholesky_inverse(const Tensor &input, bool upper) {
  Tensor result = at::empty({0}, input.options());
  result = at::cholesky_inverse_out(result, input, upper);
  return result;
}

// ~~~~~~~~~~~~~~~~~~~~~~~~~~~~~~~~~~ linalg.solve ~~~~~~~~~~~~~~~~~~~~~~~~~~~~~~~~~~~~~~

// Auxiliary function that returns the LU decomposition to use it in the backward
TORCH_IMPL_FUNC(_linalg_solve_ex_out)(const Tensor& A,
                                      const Tensor& B,
                                      bool left,
                                      bool check_errors,
                                      const Tensor& result,
                                      const Tensor& LU,
                                      const Tensor& pivots,
                                      const Tensor& info) {
  // Possible optimization: Compute the LU factorization of A^T if A is contiguous
  // Then we solve A^T X = B with adjoint=True
  // This saves a copy as A doesn't need to be copied into an F-contig matrix in lu_factor
  const bool use_A_T = A.is_contiguous() && !A.is_complex();
  at::linalg_lu_factor_ex_out(const_cast<Tensor&>(LU),
                              const_cast<Tensor&>(pivots),
                              const_cast<Tensor&>(info),
                              use_A_T ? A.mT() : A);
<<<<<<< HEAD
  if (check_errors) {
    at::_linalg_check_errors(info, "torch.linalg.solve_ex", A.dim() == 2);
  }
=======
  at::_linalg_check_errors(info, "torch.linalg.solve", A.dim() == 2);
>>>>>>> 18b6ce38

  // [numpy-compat] Handle vectors on the rhs
  const bool vector_case = at::native::linalg_solve_is_vector_rhs(LU, B);
  auto result_ = vector_case ? result.unsqueeze(-1) : result;
  auto B_ = vector_case ? B.unsqueeze(-1) : B;
  at::linalg_lu_solve_out(result_, LU, pivots, B_, left, /*adjoint*/use_A_T);
}

std::tuple<Tensor&, Tensor&> linalg_solve_ex_out(const Tensor& A,
                                                 const Tensor& B,
                                                 bool left,
                                                 bool check_errors,
                                                 Tensor& result,
                                                 Tensor& info) {
  auto LU = B.new_empty({0});
  auto pivots = B.new_empty({0}, kInt);
  at::_linalg_solve_ex_out(result, LU, pivots, info, A, B, left, check_errors);
  return std::tie(result, info);
}

// We implement linalg_solve_ex as a composite function of _linalg_solve
std::tuple<Tensor, Tensor> linalg_solve_ex(const Tensor& A,
                                           const Tensor& B,
                                           bool left,
                                           bool check_errors) {
  Tensor result, LU, pivots, info;
  std::tie(result, LU, pivots, info) = at::_linalg_solve_ex(A, B, left, check_errors);
  return std::make_tuple(std::move(result), std::move(info));
}

Tensor& linalg_solve_out(const Tensor& A,
                         const Tensor& B,
                         bool left,
                         Tensor& result) {
  auto info = B.new_empty({0}, kInt);
  at::linalg_solve_ex_out(result, info, A, B, left);
  at::_linalg_check_errors(info, "torch.linalg.solve", A.dim() == 2);
  return result;
}

Tensor linalg_solve(const Tensor& A,
                    const Tensor& B,
                    bool left) {
  Tensor result, info;
  std::tie(result, info) = at::linalg_solve_ex(A, B, left);
  at::_linalg_check_errors(info, "torch.linalg.solve", A.dim() == 2);
  return result;
}

// ~~~~~~~~~~~~~~~~~~~~~~~~~~~~~~~~~~~~ lu_factor ~~~~~~~~~~~~~~~~~~~~~~~~~~~~~~~~~~~~~~~

DEFINE_DISPATCH(lu_factor_stub);

TORCH_IMPL_FUNC(linalg_lu_factor_ex_out)(const Tensor& A,
                                         bool pivot,
                                         bool check_errors,
                                         const Tensor& LU,
                                         const Tensor& pivots,
                                         const Tensor& info) {
  if (A.numel() == 0) {
    // zero out the infos as it will have one element if the input is a matrix of size (0, 0)
    info.zero_();
    return;
  }
  if (!LU.is_same(A)) {
    LU.copy_(A);
  }

  lu_factor_stub(A.device().type(), LU, pivots, info, pivot);

  if (check_errors) {
    at::_linalg_check_errors(info, "torch.linalg.lu_factor_ex", A.dim() == 2);
  }
}

std::tuple<Tensor&, Tensor&> linalg_lu_factor_out(const Tensor& A, bool pivot, Tensor& LU, Tensor& pivots) {
  auto info = at::empty({0}, A.options().dtype(kInt));
  // We pass check_errors as we want to use lu_factor rather than lu_factor_ex in the errors
  at::linalg_lu_factor_ex_out(LU, pivots, info, A, pivot, /*check_errors=*/false);
  at::_linalg_check_errors(info, "torch.linalg.lu_factor", A.dim() == 2);
  return std::tie(LU, pivots);
}

std::tuple<Tensor, Tensor> linalg_lu_factor(const Tensor& A, bool pivot) {
  Tensor LU, pivots, info;
  std::tie(LU, pivots, info) = at::linalg_lu_factor_ex(A, pivot, /*check_errors=*/false);
  at::_linalg_check_errors(info, "torch.linalg.lu_factor", A.dim() == 2);
  return std::make_tuple(std::move(LU), std::move(pivots));
}

// TODO Deprecate this function in favour of linalg_lu_factor_ex
std::tuple<Tensor, Tensor, Tensor> _lu_with_info(const Tensor& self, bool compute_pivots, bool) {
   TORCH_WARN_ONCE(
    "torch.lu is deprecated in favor of torch.linalg.lu_factor / torch.linalg.lu_factor_ex and will be ",
    "removed in a future PyTorch release.\n",
    "LU, pivots = torch.lu(A, compute_pivots)\n",
    "should be replaced with\n",
    "LU, pivots = torch.linalg.lu_factor(A, compute_pivots)\n",
    "and\n",
    "LU, pivots, info = torch.lu(A, compute_pivots, get_infos=True)\n",
    "should be replaced with\n",
    "LU, pivots, info = torch.linalg.lu_factor_ex(A, compute_pivots)"
  );
  return at::linalg_lu_factor_ex(self, compute_pivots, false);
}

// ~~~~~~~~~~~~~~~~~~~~~~~~~~~~~~~~~~~~ linalg_lu ~~~~~~~~~~~~~~~~~~~~~~~~~~~~~~~~~~~~~~~

DEFINE_DISPATCH(unpack_pivots_stub);

TORCH_IMPL_FUNC(linalg_lu_out)(const Tensor& A,
                               bool pivot,
                               const Tensor& P,
                               const Tensor& L,
                               const Tensor& U) {
  const auto m = A.sizes().end()[-2];
  const auto n = A.sizes().end()[-1];

  // A.shape[-2:] == (m, n)
  // P.shape[-2:] == (m, m)
  // L.shape[-2:] == (m, k)
  // U.shape[-2:] == (k, n)
  // with k = min(m, n)

  // Use L as it has the correct size
  const bool use_L = m > n;
  auto pivots = at::empty({0}, A.options().dtype(kInt));
  auto info = at::empty({0}, A.options().dtype(kInt));
  at::linalg_lu_factor_ex_out(const_cast<Tensor&>(use_L ? L : U),
                              const_cast<Tensor&>(pivots),
                              const_cast<Tensor&>(info),
                              A,
                              pivot,
                              /*check_errors=*/false);
  at::lu_unpack_out(const_cast<Tensor&>(P),
                    const_cast<Tensor&>(L),
                    const_cast<Tensor&>(U),
                    use_L ? L : U,
                    pivots,
                    /*unpack_lu=*/true,
                    /*unpack_pivots=*/pivot);
}

// ~~~~~~~~~~~~~~~~~~~~~~~~~~~~~~~~~~~~ lu_unpack ~~~~~~~~~~~~~~~~~~~~~~~~~~~~~~~~~~~~~~~

TORCH_IMPL_FUNC(lu_unpack_out)(const Tensor& LU,
                               const Tensor& pivots,
                               bool unpack_lu,
                               bool unpack_pivots,
                               const Tensor& P,
                               const Tensor& L,
                               const Tensor& U) {
  const auto m = LU.sizes().end()[-2];
  const auto n = LU.sizes().end()[-1];

  // A.shape[-2:] == (m, n)
  // P.shape[-2:] == (m, m)
  // L.shape[-2:] == (m, k)
  // U.shape[-2:] == (k, n)
  // with k = min(m, n)

  if (unpack_lu) {
    if (m > n || LU.is_same(L)) {
      // The order of triu and tril is important as we may have LU.is_same(L)
      at::triu_out(const_cast<Tensor&>(U), m == n ? LU : LU.narrow(-2, 0, n), 0);
      at::tril_out(const_cast<Tensor&>(L), LU, -1);
      L.diagonal(0, -2, -1).fill_(1.);
    } else {
      // The order of triu and tril is important as we may have LU.is_same(U)
      at::tril_out(const_cast<Tensor&>(L), m == n ? LU : LU.narrow(-1, 0, m), -1);
      L.diagonal(0, -2, -1).fill_(1.);
      at::triu_out(const_cast<Tensor&>(U), LU, 0);
    }
  }
  if (unpack_pivots) {
    // lu_factor_ex returns an int32 1-based indexing, which is what we have in `pivots`
    // We transform that to a proper permutation of the indices {0, ..., m-1}
    const auto perm_sizes = IntArrayRef(P.sizes().data(), P.dim() - 1);

    // Fill `perm` with the identity permutation (perhaps batched)
    const auto perm = at::arange(m, pivots.options().memory_format(at::MemoryFormat::Contiguous).dtype(kLong))
                        .expand(perm_sizes)
                        .contiguous();

    // Note that perm is of type kLong and pivots is a 1-indexed kInt.
    // This is taken into account in the unpack_pivots kernel
    auto iter = TensorIteratorConfig()
      .set_check_mem_overlap(false)
      .check_all_same_dtype(false)
      .resize_outputs(false)
      .declare_static_shape(pivots.sizes(), /*squash_dim=*/pivots.dim() - 1)
      .add_output(perm)
      .add_owned_input(pivots.contiguous())
      .build();

    unpack_pivots_stub(pivots.device().type(), iter, std::min(m, n));

    // Transform the permutation into a permutation matrix
    P.zero_();
    P.scatter_(-2, perm.unsqueeze(-2), 1.);
  }
}

// ~~~~~~~~~~~~~~~~~~~~~~~~~~~~~~ linalg_lu_solve ~~~~~~~~~~~~~~~~~~~~~~~~~~~~~~~
DEFINE_DISPATCH(lu_solve_stub);

TORCH_IMPL_FUNC(linalg_lu_solve_out)(const Tensor& LU,
                                     const Tensor& pivots,
                                     const Tensor& B,
                                     bool left,
                                     bool adjoint,
                                     const Tensor& result) {
  // Trivial case
  if (result.numel() == 0) {
    return;
  }

  // Solve A^H X = B^H. Then we return X^H
  if (!left) {
    adjoint = !adjoint;
    result.transpose_(-2, -1);
  }

  // Copy B (or B^H) into result
  if (!result.is_same(B)) {
    result.copy_(left ? B : B.mH());
  }

  // Make LU / pivots F-contiguous
  auto pivots_ = pivots.expect_contiguous();
  auto LU_ = at::native::borrow_else_clone(
      LU.mT().is_contiguous(), LU, LU, /*row_major=*/false);

  const auto trans = !adjoint ? TransposeType::NoTranspose :
                     LU.is_complex() ? TransposeType::ConjTranspose
                                     : TransposeType::Transpose;

  lu_solve_stub(LU_->device().type(), *LU_, *pivots_, result, trans);

  // Conj-transpose back in-place
  if (!left) {
    result.transpose_(-2, -1);
    if (result.is_complex()) {
      result._set_conj(!result.is_conj());
    }
  }
}

Tensor lu_solve(const Tensor& self, const Tensor& LU_data, const Tensor& LU_pivots) {
  TORCH_WARN_ONCE(
    "torch.lu_solve is deprecated in favor of torch.linalg.lu_solve",
    "and will be removed in a future PyTorch release.\n",
    "Note that torch.linalg.lu_solve has its arguments reversed.\n",
    "X = torch.lu_solve(B, LU, pivots)\n",
    "should be replaced with\n",
    "X = torch.linalg.lu_solve(LU, pivots, B)"
  );
  return at::linalg_lu_solve(LU_data, LU_pivots, self);
}

Tensor& lu_solve_out(const Tensor& self, const Tensor& LU_data, const Tensor& LU_pivots, Tensor& result) {
  TORCH_WARN_ONCE(
    "torch.lu_solve is deprecated in favor of torch.linalg.lu_solve",
    "and will be removed in a future PyTorch release.\n",
    "Note that torch.linalg.lu_solve has its arguments reversed.\n",
    "X = torch.lu_solve(B, LU, pivots)\n",
    "should be replaced with\n",
    "X = torch.linalg.lu_solve(LU, pivots, B)"
  );
  return at::linalg_lu_solve_out(result, LU_data, LU_pivots, self);
}

// ~~~~~~~~~~~~~~~~~~~~~~~~~~~~~~ triangular_solve ~~~~~~~~~~~~~~~~~~~~~~~~~~~~~~~

DEFINE_DISPATCH(triangular_solve_stub);

/*
Solves the matrix equation 'input' @ 'result' = 'other' for the 'result'.
The result of the computation is saved in-place in 'result' tensor,
'clone_input' will be a copy of 'input',
'infos' is used to store information for possible checks for error,
'upper' controls the portion of input matrix to consider in computations,
'transpose' if true then 'input.mT()' @ 'result' = 'other' is solved,
'unitriangular' if true then the diagonal elements of 'input' are assumed to be 1
and the actual diagonal values are not used.
*/
static void triangular_solve_out_impl(
    const Tensor& result,
    const Tensor& clone_input,
    const Tensor& input,
    const Tensor& other,
    bool upper, bool transpose, bool unitriangular) {
  TORCH_WARN_ONCE(
    "torch.triangular_solve is deprecated in favor of torch.linalg.solve_triangular",
    "and will be removed in a future PyTorch release.\n",
    "torch.linalg.solve_triangular has its arguments reversed and does not return a copy of one of the inputs.\n",
    "X = torch.triangular_solve(B, A).solution\n",
    "should be replaced with\n",
    "X = torch.linalg.solve_triangular(A, B).");
  // These internal asserts make explicit the assumptions in the implementation
  // Error check with the actual error messages are done on the higher level of
  // the hierarchy of calls
  TORCH_INTERNAL_ASSERT_DEBUG_ONLY(input.dim() >= 2);
  TORCH_INTERNAL_ASSERT_DEBUG_ONLY(input.size(-2) == input.size(-1));

  TORCH_INTERNAL_ASSERT_DEBUG_ONLY(input.device() == other.device());
  TORCH_INTERNAL_ASSERT_DEBUG_ONLY(input.device() == result.device());
  TORCH_INTERNAL_ASSERT_DEBUG_ONLY(input.device() == clone_input.device());

  TORCH_INTERNAL_ASSERT_DEBUG_ONLY(input.scalar_type() == other.scalar_type());
  TORCH_INTERNAL_ASSERT_DEBUG_ONLY(input.scalar_type() == result.scalar_type());
  TORCH_INTERNAL_ASSERT_DEBUG_ONLY(input.scalar_type() == clone_input.scalar_type());

  // if 'result' has no elements we can modify it
  if (result.numel() == 0) {
    result.resize_(other.mT().sizes(), MemoryFormat::Contiguous);
    result.transpose_(-2, -1);  // make 'result' to have Fortran contiguous memory layout
  }

  // if 'clone_input' has no elements we can modify it
  if (clone_input.numel() == 0) {
    clone_input.resize_(input.mT().sizes(), MemoryFormat::Contiguous);
    clone_input.transpose_(-2, -1);  // make 'clone_input' to have Fortran contiguous memory layout
  }

  // 'result' and 'clone_input' must be in batched column major order (Fortran contiguous)
  TORCH_INTERNAL_ASSERT_DEBUG_ONLY(result.mT().is_contiguous());
  TORCH_INTERNAL_ASSERT_DEBUG_ONLY(clone_input.mT().is_contiguous());

  // triangular_solve_stub performs calculations in-place
  // 'result' must be a copy of 'other'
  // 'clone_input' must be a copy of 'input'
  TORCH_INTERNAL_ASSERT_DEBUG_ONLY(result.sizes().equals(other.sizes()));
  TORCH_INTERNAL_ASSERT_DEBUG_ONLY(clone_input.sizes().equals(input.sizes()));
  result.copy_(other);
  clone_input.copy_(input);

  triangular_solve_stub(input.device().type(), clone_input, result, /*left=*/true, upper, transpose ? TransposeType::Transpose : TransposeType::NoTranspose, unitriangular);
}

TORCH_IMPL_FUNC(triangular_solve_out)(const Tensor& self, const Tensor& A, bool upper, bool transpose, bool unitriangular, const Tensor& result, const Tensor& clone_A) {
  Tensor self_broadcast, A_broadcast;
  std::tie(self_broadcast, A_broadcast) = _linalg_broadcast_batch_dims(self, A, "triangular_solve");

  bool copy_needed = !result.transpose(-2, -1).is_contiguous();
  copy_needed |= !clone_A.transpose(-2, -1).is_contiguous();

  if (copy_needed) {
    Tensor result_tmp = at::empty({0}, self.options());
    Tensor clone_A_tmp = at::empty({0}, A.options());

    triangular_solve_out_impl(result_tmp, clone_A_tmp, A_broadcast, self_broadcast, upper, transpose, unitriangular);

    result.copy_(result_tmp);
    clone_A.copy_(clone_A_tmp);
  } else {
    triangular_solve_out_impl(result, clone_A, A_broadcast, self_broadcast, upper, transpose, unitriangular);
  }
}

// ~~~~~~~~~~~~~~~~~~~~~~~~~~~~~~~~~~~~ qr ~~~~~~~~~~~~~~~~~~~~~~~~~~~~~~~~~~~~~~~

DEFINE_DISPATCH(geqrf_stub);

static void geqrf_out_helper(const Tensor& input, const Tensor& QR, const Tensor& tau) {
  TORCH_INTERNAL_ASSERT(input.dim() >= 2);

  TORCH_INTERNAL_ASSERT(input.scalar_type() == QR.scalar_type());
  TORCH_INTERNAL_ASSERT(input.device() == QR.device());

  TORCH_INTERNAL_ASSERT(input.scalar_type() == tau.scalar_type());
  TORCH_INTERNAL_ASSERT(input.device() == tau.device());

  // if 'QR' has no elements we can modify it
  if (QR.numel() == 0) {
    QR.resize_as_(input.mT(), MemoryFormat::Contiguous);
    QR.transpose_(-2, -1); // make Fortran-contiguous
  }

  auto expected_batch_tau_shape = IntArrayRef(input.sizes().data(), input.dim() - 2).vec(); // input.shape[:-2]
  expected_batch_tau_shape.push_back(std::min(input.size(-2), input.size(-1)));
  if (tau.numel() == 0) {
    tau.resize_(expected_batch_tau_shape);
  }

  // QR tensor must be in batched column major order (Fortran contiguous)
  TORCH_INTERNAL_ASSERT(QR.mT().is_contiguous());
  TORCH_INTERNAL_ASSERT(QR.sizes().equals(input.sizes()));

  // tau tensor must be contiguous
  TORCH_INTERNAL_ASSERT(tau.is_contiguous());
  TORCH_INTERNAL_ASSERT(tau.sizes().equals(expected_batch_tau_shape));

  // geqrf_stub (apply_geqrf) performs calculations in-place and 'QR' must be a copy of input
  QR.copy_(input);
  geqrf_stub(input.device().type(), QR, tau);
}

std::tuple<Tensor&, Tensor&> geqrf_out(const Tensor& input, Tensor& QR, Tensor& tau) {
  TORCH_CHECK(input.dim() >= 2, "torch.geqrf: input must have at least 2 dimensions.");

  checkSameDevice("torch.geqrf", QR, input, "a"); // 'a' is used in documentation and native_functions.yml
  checkSameDevice("torch.geqrf", tau, input, "tau");
  checkLinalgCompatibleDtype("torch.geqrf", QR, input, "a");
  checkLinalgCompatibleDtype("torch.geqrf", tau, input, "tau");

  bool QR_input_same_type = (QR.scalar_type() == input.scalar_type());
  bool tau_input_same_type = (tau.scalar_type() == input.scalar_type());
  bool QR_equal_expected_shape = QR.sizes().equals(input.sizes());

  auto expected_batch_tau_shape = IntArrayRef(input.sizes().data(), input.dim() - 2).vec(); // input.shape[:-2]
  expected_batch_tau_shape.push_back(std::min(input.size(-2), input.size(-1)));
  bool tau_equal_expected_shape = tau.sizes().equals(expected_batch_tau_shape);

  bool is_batched_column_major = false;
  if (QR.dim() >= 2) {
    is_batched_column_major = QR.mT().is_contiguous();
  }

  // if 'QR' is not empty and not in batched column major format
  bool copy_needed = (QR.numel() != 0 && !is_batched_column_major);
  copy_needed |= (QR.numel() != 0 && !QR_equal_expected_shape); // or 'QR' does not have the expected shape
  copy_needed |= !QR_input_same_type;  // or 'QR' does not have the same dtype as input
  // we have to allocate a temporary tensor

  copy_needed |= (tau.numel() != 0 && !tau.is_contiguous());
  copy_needed |= (tau.numel() != 0 && !tau_equal_expected_shape); // or 'tau' does not have the expected shape
  copy_needed |= !tau_input_same_type;  // or 'tau' does not have the same dtype as input

  if (copy_needed) {
    Tensor QR_tmp = at::empty({0}, input.options());
    Tensor tau_tmp = at::empty({0}, input.options());

    geqrf_out_helper(input, QR_tmp, tau_tmp);

    at::native::resize_output(QR, QR_tmp.sizes());
    QR.copy_(QR_tmp);
    at::native::resize_output(tau, tau_tmp.sizes());
    tau.copy_(tau_tmp);
  } else {
    // use "out" tensors' storage directly
    geqrf_out_helper(input, QR, tau);
  }

  return std::tuple<Tensor&, Tensor&>(QR, tau);
}

std::tuple<Tensor, Tensor> geqrf(const Tensor& input) {
  Tensor QR = at::empty({0}, input.options());
  Tensor tau = at::empty({0}, input.options());
  std::tie(QR, tau) = at::geqrf_outf(input, QR, tau);
  return std::make_tuple(QR, tau);
}

/*
  Computes the QR decomposition using GEQRF and ORGQR operations.
  This is an in-place function and Q, R tensors must have correct shape and be Fortran contiguous.

  Args:
  * `input` - [in] Input tensor for QR decomposition
  * `Q` - [out] Tensor containing the Q matrices of QR decomposition
  * `R` - [out] Tensor containing the R matrices of QR decomposition
  * `compute_q` - controls whether the Q tensor is computed
  * `reduced_mode` - controls the size of Q and R tensors

  For further details, please see the LAPACK documentation for GEQRF and ORGQR.
*/
TORCH_IMPL_FUNC(linalg_qr_out)(const Tensor& A,
                               c10::string_view mode,
                               const Tensor & Q,
                               const Tensor & R) {
  auto m = A.size(-2);
  auto n = A.size(-1);
  auto k = std::min(m, n);
  bool compute_q, reduced_mode;
  std::tie(compute_q, reduced_mode) = at::native::_parse_qr_mode(mode);


  // We need an auxiliary tensor to call geqrf
  auto tau_shape = A.sizes().vec();
  tau_shape.pop_back();
  tau_shape.back() = k;
  auto tau = A.new_empty(tau_shape);

  // geqrf requires m x n workspace input that is modified in-place
  // We try to use Q. If it doesn't fit, we try to use R
  // If m > n and compute_q==false, it won't fit into Q or R, so we neet to create an auxiliary tensor
  Tensor QR;
  if (compute_q && Q.size(-1) == n) {
    QR = Q;
    QR.copy_(A);
  } else if (R.size(-2) == m) {
    QR = R;
    QR.copy_(A);
  } else {
    QR = cloneBatchedColumnMajor(A);
  }

  geqrf_stub(A.device().type(), QR, tau);

  // Split QR into Q (unless compute_q == false) and R
  if (QR.is_alias_of(R)) {
    // Copy QR into Q
    if (compute_q) {
      // If the result didn't fit in Q and compute_q == true is because Q is not of size m x n (i.e. it's of size m x m)
      TORCH_INTERNAL_ASSERT(Q.size(-1) == m);
      if (m < n) {
        Q.copy_(QR.slice(-1, 0, m));
      } else {
        Q.slice(-1, 0, n).copy_(QR);
      }
    }
    R.triu_();
  } else {
    // Copy QR into R from Q or the aux tensor
    at::triu_out(const_cast<Tensor&>(R), QR.slice(-2, 0, n));
  }

  if (compute_q) {
    // Next perform ORGQR for Q using the result from GEQRF
    orgqr_stub(A.device().type(), const_cast<Tensor&>(Q), tau);
  }
}


std::tuple<Tensor,Tensor> qr(const Tensor& self, bool some) {
  TORCH_WARN_ONCE(
    "torch.qr is deprecated in favor of torch.linalg.qr and will be removed in a future PyTorch release.\n",
    "The boolean parameter 'some' has been replaced with a string parameter 'mode'.\n",
    "Q, R = torch.qr(A, some)\n",
    "should be replaced with\n",
    "Q, R = torch.linalg.qr(A, 'reduced' if some else 'complete')"
  );
  const char* mode = some ? "reduced" : "complete";
  return at::linalg_qr(self, mode);
}

std::tuple<Tensor&,Tensor&> qr_out(const Tensor& self, bool some, Tensor& Q, Tensor& R) {
  TORCH_WARN_ONCE(
    "torch.qr is deprecated in favor of torch.linalg.qr and will be removed in a future PyTorch release.\n",
    "The boolean parameter 'some' has been replaced with a string parameter 'mode'.\n",
    "Q, R = torch.qr(A, some)\n",
    "should be replaced with\n",
    "Q, R = torch.linalg.qr(A, 'reduced' if some else 'complete')"
  );
  const char* mode = some ? "reduced" : "complete";
  return at::linalg_qr_out(Q, R, self, mode);
}

// ~~~~~~~~~~~~~~~~~~~~~~~~~~~~~~~~~~ orgqr ~~~~~~~~~~~~~~~~~~~~~~~~~~~~~~~~~~~~~~

DEFINE_DISPATCH(orgqr_stub);

/*
  The householder_product (orgqr) function allows reconstruction of an orthogonal (or unitary) matrix Q,
  from a sequence of elementary reflectors, such as is produced by the geqrf function.

  Args:
  * `input` - Tensor with the directions of the elementary reflectors below the diagonal.
  * `tau` - Tensor containing the magnitudes of the elementary reflectors.
  * `result` - result Tensor, which will contain the orthogonal (or unitary) matrix Q.

  For further details, please see the LAPACK/MAGMA documentation.
*/
Tensor& householder_product_out_helper(const Tensor& input, const Tensor& tau, Tensor& result) {
  TORCH_INTERNAL_ASSERT(input.dim() >= 2);
  TORCH_INTERNAL_ASSERT(input.size(-2) >= input.size(-1));
  TORCH_INTERNAL_ASSERT(input.size(-1) >= tau.size(-1));

  TORCH_INTERNAL_ASSERT(input.scalar_type() == tau.scalar_type());
  TORCH_INTERNAL_ASSERT(input.device() == tau.device());

  TORCH_INTERNAL_ASSERT(result.scalar_type() == input.scalar_type());
  TORCH_INTERNAL_ASSERT(result.device() == input.device());

  // if result has no elements we can modify it
  if (result.numel() == 0) {
    at::native::resize_as_(result, input.mT(), MemoryFormat::Contiguous);
    result.transpose_(-2, -1);
  }

  // result tensor must be in batched column major order (Fortran contiguous)
  TORCH_INTERNAL_ASSERT(result.mT().is_contiguous());
  TORCH_INTERNAL_ASSERT(result.sizes().equals(input.sizes()));

  // tau tensor must be contiguous
  Tensor tau_ = tau;
  if (!tau.is_contiguous()) {
    tau_ = at::empty(tau.sizes(), tau.options(), MemoryFormat::Contiguous);
    tau_.copy_(tau);
  }

  // orgqr_stub (apply_orgqr) performs calculations in-place and result must be a copy of input
  result.copy_(input);

  result = orgqr_stub(result.device().type(), result, tau_);
  return result;
}

Tensor& linalg_householder_product_out(const Tensor& input, const Tensor& tau, Tensor& result) {
  TORCH_CHECK(input.dim() >= 2, "torch.linalg.householder_product: input must have at least 2 dimensions.");
  TORCH_CHECK(
      input.size(-2) >= input.size(-1),
      "torch.linalg.householder_product: input.shape[-2] must be greater than or equal to input.shape[-1]");
  TORCH_CHECK(
      input.size(-1) >= tau.size(-1),
      "torch.linalg.householder_product: input.shape[-1] must be greater than or equal to tau.shape[-1]");

  TORCH_CHECK(
      input.dim() - tau.dim() == 1,
      "torch.linalg.householder_product: Expected tau to have one dimension less than input, but got tau.ndim equal to ",
      tau.dim(),
      " and input.ndim is equal to ",
      input.dim());
  if (input.dim() > 2) {
    auto expected_batch_tau_shape = IntArrayRef(input.sizes().data(), input.dim() - 2); // input.shape[:-2]
    auto actual_batch_tau_shape = IntArrayRef(tau.sizes().data(), tau.dim() - 1); // tau.shape[:-1]
    TORCH_CHECK(
        actual_batch_tau_shape.equals(expected_batch_tau_shape),
        "torch.linalg.householder_product: Expected batch dimensions of tau to be equal to input.shape[:-2], but got ",
        actual_batch_tau_shape);
  }

  TORCH_CHECK(
      tau.scalar_type() == input.scalar_type(),
      "torch.linalg.householder_product: tau dtype ",
      tau.scalar_type(),
      " does not match input dtype ",
      input.scalar_type());
  checkSameDevice("torch.linalg.householder_product", tau, input, "tau");
  checkSameDevice("torch.linalg.householder_product", result, input);
  checkLinalgCompatibleDtype("torch.linalg.householder_product", result, input);

  // TODO: uncomment the following when passing incorrectly sized 'result' is not allowed
  // if (result.numel() != 0) {
  //   // Resize messes up the strides, so let's not use at::native::resize_output
  //   TORCH_CHECK(result.sizes().equals(input.sizes()),
  //   "result shape ", result.sizes(), " does not match input shape ", input.sizes());
  // }

  bool result_input_same_type = (result.scalar_type() == input.scalar_type());
  bool result_equal_expected_shape = result.sizes().equals(input.sizes());
  bool is_batched_column_major = false;
  if (result.dim() >= 2) {
    is_batched_column_major = result.mT().is_contiguous();
  }

  // if result is not empty and not in batched column major format
  bool copy_needed = (result.numel() != 0 && !is_batched_column_major);
  copy_needed |= !result_input_same_type;  // or result does not have the same dtype as input
  copy_needed |= (result.numel() != 0 && !result_equal_expected_shape); // or result does not have the expected shape
  // we have to allocate a temporary tensor
  if (copy_needed) {
    Tensor result_tmp = at::empty({0}, input.options());
    result_tmp = householder_product_out_helper(input, tau, result_tmp);
    at::native::resize_output(result, result_tmp.sizes());
    result.copy_(result_tmp);
  } else {
    // use result's storage directly
    result = householder_product_out_helper(input, tau, result);
  }

  return result;
}

Tensor linalg_householder_product(const Tensor& input, const Tensor& tau) {
  Tensor result = at::empty({0}, input.options());
  result = at::linalg_householder_product_outf(input, tau, result);
  return result;
}

// torch.orgqr is an alias of torch.linalg.householder_product
// torch.linalg.householder_product is the preferred new function
Tensor& orgqr_out(const Tensor& input, const Tensor& tau, Tensor& result) {
  return at::linalg_householder_product_outf(input, tau, result);
}

Tensor orgqr(const Tensor& input, const Tensor& tau) {
  return at::linalg_householder_product(input, tau);
}

DEFINE_DISPATCH(ormqr_stub);

void ormqr_out_helper(const Tensor& input, const Tensor& tau, const Tensor& other, const Tensor& result, bool left, bool transpose) {
  TORCH_INTERNAL_ASSERT_DEBUG_ONLY(input.dim() >= 2);
  TORCH_INTERNAL_ASSERT_DEBUG_ONLY(other.dim() >= 2);

  TORCH_INTERNAL_ASSERT_DEBUG_ONLY(other.size(left ? -2 : -1) >= tau.size(-1));
  TORCH_INTERNAL_ASSERT_DEBUG_ONLY(other.size(left ? -2 : -1) == input.size(-2));

  TORCH_INTERNAL_ASSERT_DEBUG_ONLY(input.scalar_type() == tau.scalar_type());
  TORCH_INTERNAL_ASSERT_DEBUG_ONLY(input.device() == tau.device());

  TORCH_INTERNAL_ASSERT_DEBUG_ONLY(input.scalar_type() == other.scalar_type());
  TORCH_INTERNAL_ASSERT_DEBUG_ONLY(input.device() == other.device());

  TORCH_INTERNAL_ASSERT_DEBUG_ONLY(result.scalar_type() == input.scalar_type());
  TORCH_INTERNAL_ASSERT_DEBUG_ONLY(result.device() == input.device());

  // if 'result' has no elements we can modify it
  if (result.numel() == 0) {
    at::native::resize_as_(result, other.mT(), MemoryFormat::Contiguous);
    result.transpose_(-2, -1);
  }

  // 'result' tensor must be in batched column major order (Fortran contiguous)
  TORCH_INTERNAL_ASSERT_DEBUG_ONLY(result.mT().is_contiguous());
  TORCH_INTERNAL_ASSERT_DEBUG_ONLY(result.sizes().equals(other.sizes()));

  // 'tau' tensor must be contiguous
  Tensor tau_ = tau;
  if (!tau.is_contiguous()) {
    tau_ = at::empty(tau.sizes(), tau.options(), MemoryFormat::Contiguous);
    tau_.copy_(tau);
  }

  // 'input' tensor must be Fortran contiguous
  Tensor input_ = input;
  if (!input.mT().is_contiguous()) {
    input_ = at::empty(input.mT().sizes(), input.options(), MemoryFormat::Contiguous);
    input_.transpose_(-2, -1);
    input_.copy_(input);
  }

  // ormqr_stub (apply_ormqr) performs calculations in-place and 'result' must be a copy of 'other'
  result.copy_(other);

  ormqr_stub(result.device().type(), input_, tau_, result, left, transpose);
}

Tensor& ormqr_out(const Tensor& input, const Tensor& tau, const Tensor& other, bool left, bool transpose, Tensor& result) {
  TORCH_CHECK(input.dim() >= 2, "torch.ormqr: input must have at least 2 dimensions.");
  TORCH_CHECK(other.dim() >= 2, "torch.ormqr: other must have at least 2 dimensions.");

  int64_t left_size_condition = left ? -2 : -1;
  TORCH_CHECK(
      other.size(left_size_condition) >= tau.size(-1),
      "torch.ormqr: other.shape[",
      left_size_condition,
      "] must be greater than or equal to tau.shape[-1]");

  TORCH_CHECK(
      other.size(left_size_condition) == input.size(-2),
      "torch.ormqr: other.shape[",
      left_size_condition,
      "] must be equal to input.shape[-2]");

  TORCH_CHECK(
      input.dim() - tau.dim() == 1,
      "torch.ormqr: ",
      "Expected tau to have one dimension less than input, but got tau.ndim equal to ",
      tau.dim(),
      " and input.ndim is equal to ",
      input.dim());
  TORCH_CHECK(
      input.dim() == other.dim(),
      "torch.ormqr: ",
      "Expected other to have the same number of dimensions as input, but got other.ndim equal to ",
      other.dim(),
      " and input.ndim is equal to ",
      input.dim());

  if (input.dim() > 2) {
    auto expected_batch_shape = IntArrayRef(input.sizes().data(), input.dim() - 2); // input.shape[:-2]
    auto actual_batch_tau_shape = IntArrayRef(tau.sizes().data(), tau.dim() - 1); // tau.shape[:-1]
    TORCH_CHECK(
        actual_batch_tau_shape.equals(expected_batch_shape),
        "torch.ormqr: Expected batch dimensions of tau to be equal to input.shape[:-2], but got ",
        actual_batch_tau_shape);

    auto actual_batch_other_shape = IntArrayRef(other.sizes().data(), other.dim() - 2); // other.shape[:-2]
    TORCH_CHECK(
        actual_batch_other_shape.equals(expected_batch_shape),
        "torch.ormqr: Expected batch dimensions of other to be equal to input.shape[:-2], but got ",
        actual_batch_other_shape);
  }

  TORCH_CHECK(
      tau.scalar_type() == input.scalar_type(),
      "torch.ormqr: Expected input and tau to have the same dtype, but input has dtype", input.scalar_type(),
      " and tau has dtype ", tau.scalar_type());
  TORCH_CHECK(
      other.scalar_type() == input.scalar_type(),
      "torch.ormqr: Expected input and other to have the same dtype, but input has dtype", input.scalar_type(),
      " and other has dtype ", other.scalar_type());
  TORCH_CHECK(
      result.scalar_type() == input.scalar_type(),
      "torch.ormqr: Expected input and result to have the same dtype, but input has dtype", input.scalar_type(),
      " and result has dtype ", result.scalar_type());

  checkSameDevice("torch.ormqr", tau, input, "tau");
  checkSameDevice("torch.ormqr", other, input, "other");
  checkSameDevice("torch.ormqr", result, input);

  bool result_equal_expected_shape = result.sizes().equals(other.sizes());
  bool is_batched_column_major = false;
  if (result.dim() >= 2) {
    is_batched_column_major = result.mT().is_contiguous();
  }

  // if result is not empty and not in batched column major format
  bool copy_needed = (result.numel() != 0 && !is_batched_column_major);
  copy_needed |= (result.numel() != 0 && !result_equal_expected_shape); // or result does not have the expected shape
  // we have to allocate a temporary tensor
  if (copy_needed) {
    Tensor result_tmp = at::empty({0}, input.options());
    ormqr_out_helper(input, tau, other, result_tmp, left, transpose);
    at::native::resize_output(result, result_tmp.sizes());
    result.copy_(result_tmp);
  } else {
    // use result's storage directly
    ormqr_out_helper(input, tau, other, result, left, transpose);
  }

  return result;
}

Tensor ormqr(const Tensor& input, const Tensor& tau, const Tensor& other, bool left, bool transpose) {
  Tensor result = at::empty({0}, input.options());
  result = at::native::ormqr_out(input, tau, other, left, transpose, result);
  return result;
}

// ~~~~~~~~~~~~~~~~~~~~~~~~~~~~~~~~~~ linalg_eigh ~~~~~~~~~~~~~~~~~~~~~~~~~~~~~~~~

DEFINE_DISPATCH(linalg_eigh_stub);

/*
  Computes eigenvalues and eigenvectors of the tensor 'input'.

  Args:
  * 'input' - input Tensor for eigendecomposition
  * 'values' - Tensor to store computed eigenvalues
  * 'vectors' - Tensor to store computed eigenvectors
  * 'infos' - Tensor to store LAPACK/MAGMA/cuSOLVER error codes
  * 'compute_eigenvectors' - controls whether eigenvectors should be computed
  * 'uplo' - controls the portion of input matrix to consider in computations, allowed values are "u", "U", "l", "L"
    "u", "U" - upper triangular portion of the input matrix is used in computations; "l", "L" - lower.
*/

TORCH_IMPL_FUNC(_linalg_eigh_out)(const Tensor& A,
                                  c10::string_view uplo,
                                  bool compute_v,
                                  const Tensor& L,
                                  const Tensor& V) {
  if (A.numel() == 0) {
    return;
  }

  auto uplo_uppercase = static_cast<char>(std::toupper(static_cast<unsigned char>(uplo[0])));
  bool upper = (uplo_uppercase == 'U');

  Tensor V_ = V;
  if (compute_v) {
    V_.copy_(A);
  } else {
    // We need a tensor to hold A
    V_ = cloneBatchedColumnMajor(A);
  }

  const auto info = at::zeros(A.sizes().slice(0, A.dim() - 2), A.options().dtype(kInt));
  linalg_eigh_stub(A.device().type(), L, V_, info, upper, compute_v);

  at::_linalg_check_errors(info, "linalg.eigh", /*is_matrix*/A.dim() == 2);
}

std::tuple<Tensor, Tensor> linalg_eigh(const Tensor& A, c10::string_view uplo) {
  // TODO (Good intro task) Implement linalg_eigh_ex_out
  return at::_linalg_eigh(A, uplo, /*compute_v*/true);
}

std::tuple<Tensor&, Tensor&> linalg_eigh_out(const Tensor& A, c10::string_view uplo, Tensor& L, Tensor& V) {
  return at::_linalg_eigh_out(L, V, A, uplo, /*compute_v=*/true);
}


Tensor linalg_eigvalsh(const Tensor& A, c10::string_view uplo) {
  // See [Note: svdvals_compute_uv] for the condition in compute_v
  return std::get<0>(at::_linalg_eigh(A, uplo,
                     /*comptue_v=*/_requires_fw_or_bw_grad(A) || isTensorSubclassLike(A)));
}

Tensor& linalg_eigvalsh_out(const Tensor& A, c10::string_view uplo, Tensor& L) {
  auto V = at::empty({0}, A.options());
  at::_linalg_eigh_out(L, V, A, uplo, /*comptue_v=*/false);
  return L;
}

// ~~~~~~~~~~~~~~~~~~~~~~~~~~~~~~~~~~ symeig ~~~~~~~~~~~~~~~~~~~~~~~~~~~~~~~~~~~~~

template <typename scalar_t>
static void apply_symeig(Tensor& self, Tensor& eigvals, bool eigenvectors, bool upper, std::vector<int64_t>& infos) {
#if !AT_BUILD_WITH_LAPACK()
  AT_ERROR("symeig: LAPACK library not found in compilation");
#else
  using value_t = typename c10::scalar_value_type<scalar_t>::type;
  auto self_data = self.data_ptr<scalar_t>();
  auto eigvals_data = eigvals.data_ptr<value_t>();
  auto self_matrix_stride = matrixStride(self);
  auto eigvals_stride = eigvals.size(-1);
  auto batch_size = batchCount(self);
  auto n = self.size(-1);

  char uplo = upper ? 'U' : 'L';
  char jobz = eigenvectors ? 'V' : 'N';

  // NOLINTNEXTLINE(cppcoreguidelines-init-variables)
  int info;
  // Run once, first to get the optimum work size.
  // Since we deal with batches of matrices with the same dimensions, doing this outside
  // the loop saves (batch_size - 1) workspace queries which would provide the same result
  // and (batch_size - 1) calls to allocate and deallocate workspace using at::empty()
  int lwork = -1;
  scalar_t wkopt;

  Tensor rwork;
  value_t* rwork_data = nullptr;
  if (isComplexType(at::typeMetaToScalarType(self.dtype()))) {
    int64_t lrwork = std::max(int64_t(1), 3 * n - 2);
    ScalarType dtype = toRealValueType(typeMetaToScalarType(self.dtype()));
    rwork = at::empty({lrwork}, self.options().dtype(dtype));
    rwork_data = rwork.data_ptr<value_t>();
  }

  lapackSymeig<scalar_t, value_t>(jobz, uplo, n, self_data, n, eigvals_data, &wkopt, lwork, rwork_data, &info);
  lwork = std::max<int>(1, real_impl<scalar_t, value_t>(wkopt));
  Tensor work = at::empty({lwork}, self.options());

  for (const auto i : c10::irange(batch_size)) {
    scalar_t* self_working_ptr = &self_data[i * self_matrix_stride];
    value_t* eigvals_working_ptr = &eigvals_data[i * eigvals_stride];

    // now compute the eigenvalues and the eigenvectors (optionally)
    lapackSymeig<scalar_t, value_t>(jobz, uplo, n, self_working_ptr, n, eigvals_working_ptr, work.data_ptr<scalar_t>(), lwork, rwork_data, &info);
    infos[i] = info;
    if (info != 0) {
      return;
    }
  }
#endif
}

std::tuple<Tensor, Tensor> _symeig_helper_cpu(const Tensor& self, bool eigenvectors, bool upper) {
  std::vector<int64_t> infos(batchCount(self), 0);

  auto self_sizes = self.sizes().vec();
  self_sizes.pop_back();
  ScalarType dtype = toRealValueType(typeMetaToScalarType(self.dtype()));
  auto eigvals = at::empty(self_sizes, self.options().dtype(dtype));

  if (self.numel() == 0) {
    return std::tuple<Tensor, Tensor>(eigvals, at::empty_like(self, LEGACY_CONTIGUOUS_MEMORY_FORMAT));
  }

  auto self_working_copy = cloneBatchedColumnMajor(self);
  AT_DISPATCH_FLOATING_AND_COMPLEX_TYPES(self.scalar_type(), "symeig_cpu", [&]{
    apply_symeig<scalar_t>(self_working_copy, eigvals, eigenvectors, upper, infos);
  });

  if (self.dim() > 2) {
    batchCheckErrors(infos, "symeig_cpu");
  } else {
    singleCheckErrors(infos[0], "symeig_cpu");
  }
  if (eigenvectors) {
    return std::tuple<Tensor, Tensor>(eigvals, self_working_copy);
  } else {
    return std::tuple<Tensor, Tensor>(eigvals, at::empty({0}, self.options()));
  }
}

std::tuple<Tensor, Tensor> symeig(const Tensor& self, bool eigenvectors, bool upper) {
  TORCH_WARN_ONCE(
    "torch.symeig is deprecated in favor of torch.linalg.eigh and will be removed in a future ",
    "PyTorch release.\n",
    "The default behavior has changed from using the upper triangular portion of the matrix by default ",
    "to using the lower triangular portion.\n",
    "L, _ = torch.symeig(A, upper=upper)\n",
    "should be replaced with\n",
    "L = torch.linalg.eigvalsh(A, UPLO='U' if upper else 'L')\n",
    "and\n",
    "L, V = torch.symeig(A, eigenvectors=True)\n"
    "should be replaced with\n",
    "L, V = torch.linalg.eigh(A, UPLO='U' if upper else 'L')"
  );
  squareCheckInputs(self, "linalg.symeig");
  return at::_symeig_helper(self, eigenvectors, upper);
}

std::tuple<Tensor&, Tensor&> symeig_out(const Tensor& self, bool eigenvectors, bool upper, Tensor& vals, Tensor& vecs) {
  TORCH_WARN_ONCE(
    "torch.symeig is deprecated in favor of torch.linalg.eigh and will be removed in a future ",
    "PyTorch release.\n",
    "The default behavior has changed from using the upper triangular portion of the matrix by default ",
    "to using the lower triangular portion.\n",
    "L, _ = torch.symeig(A, upper=upper)\n",
    "should be replaced with\n",
    "L = torch.linalg.eigvalsh(A, UPLO='U' if upper else 'L')\n",
    "and\n",
    "L, V = torch.symeig(A, eigenvectors=True)\n"
    "should be replaced with\n",
    "L, V = torch.linalg.eigh(A, UPLO='U' if upper else 'L')"
  );
  checkSameDevice("symeig", vals, self, "eigenvalues");
  checkSameDevice("symeig", vecs, self, "eigenvectors");
  checkLinalgCompatibleDtype("symeig", vecs, self, "eigenvectors");
  // eigenvalues are always real-valued here
  ScalarType real_dtype = toRealValueType(self.scalar_type());
  checkLinalgCompatibleDtype("symeig", vals.scalar_type(), real_dtype, "eigenvalues");

  Tensor vals_tmp, vecs_tmp;
  std::tie(vals_tmp, vecs_tmp) = at::symeig(self, eigenvectors, upper);

  at::native::resize_output(vals, vals_tmp.sizes());
  at::native::resize_output(vecs, vecs_tmp.sizes());
  vals.copy_(vals_tmp);
  vecs.copy_(vecs_tmp);
  return std::tuple<Tensor&, Tensor&>(vals, vecs);
}

// ~~~~~~~~~~~~~~~~~~~~~~~~~~~~~~~~~~~~ linalg_eig ~~~~~~~~~~~~~~~~~~~~~~~~~~~~~~~

// This function returns complex-valued eigenvectors that is obtained from LAPACK GEEV's real-valued output
// This function is also used for the MAGMA path because intermediate MAGMA's results live on CPU
template <typename scalar_t>
static void linalg_eig_make_complex_eigenvectors_impl(Tensor& result, const Tensor& complex_values, const Tensor& real_vectors) {
  // From GEEV documentation:
  // Complex conjugate pairs of eigenvalues appear consecutively with the eigenvalue having the positive imaginary part first
  // If the j-th eigenvalue is real, then v(j) = VR(:,j), the j-th column of VR.
  // If the j-th and (j+1)-st eigenvalues form a complex conjugate pair, then v(j) = VR(:,j) + i*VR(:,j+1) and v(j+1) = VR(:,j) - i*VR(:,j+1).

  auto batch_size = batchCount(real_vectors);
  auto n = real_vectors.size(-1);
  auto matrix_stride = matrixStride(real_vectors);

  auto result_data = result.data_ptr<c10::complex<scalar_t>>();
  auto real_vectors_data = real_vectors.data_ptr<scalar_t>();
  auto values_data = complex_values.data_ptr<c10::complex<scalar_t>>();

  for (auto b = decltype(batch_size){0}; b < batch_size; b++) {
    scalar_t* vecs = &real_vectors_data[b * matrix_stride];
    c10::complex<scalar_t>* res = &result_data[b * matrix_stride];
    c10::complex<scalar_t>* vals = &values_data[b * n];
    for (auto j = decltype(n){0}; j < n; j++) {
      if (vals[j].imag() == 0.0) {  // eigenvalue is real, then v(j) = VR(:,j)
        for (auto i = decltype(n){0}; i < n; i++) {
          res[j * n + i] = c10::complex<scalar_t>(vecs[j * n + i], 0);
        }
      } else {
        for (auto i = decltype(n){0}; i < n; i++) {
          res[j * n + i] = c10::complex<scalar_t>(vecs[j * n + i],  vecs[(j+1) * n + i]);      // v(j)   = VR(:,j) + i*VR(:,j+1)
          res[(j+1) * n + i] = c10::complex<scalar_t>(vecs[j * n + i], -vecs[(j+1) * n + i]);  // v(j+1) = VR(:,j) - i*VR(:,j+1)
        }
        j++;
      }
    }
  }
}

static Tensor& linalg_eig_make_complex_eigenvectors(Tensor& complex_vectors, const Tensor& complex_values, const Tensor& real_vectors) {
  // These asserts make explicit the requirements on tensors for 'linalg_eig_make_complex_eigenvectors_impl'
  TORCH_INTERNAL_ASSERT_DEBUG_ONLY(complex_vectors.device() == at::kCPU);
  TORCH_INTERNAL_ASSERT_DEBUG_ONLY(complex_values.device() == at::kCPU);
  TORCH_INTERNAL_ASSERT_DEBUG_ONLY(real_vectors.device() == at::kCPU);

  TORCH_INTERNAL_ASSERT_DEBUG_ONLY(complex_vectors.is_complex());
  TORCH_INTERNAL_ASSERT_DEBUG_ONLY(complex_values.is_complex());
  TORCH_INTERNAL_ASSERT_DEBUG_ONLY(real_vectors.is_floating_point());

  TORCH_INTERNAL_ASSERT_DEBUG_ONLY(complex_vectors.mT().is_contiguous());
  TORCH_INTERNAL_ASSERT_DEBUG_ONLY(complex_values.is_contiguous());
  TORCH_INTERNAL_ASSERT_DEBUG_ONLY(real_vectors.mT().is_contiguous());

  AT_DISPATCH_FLOATING_TYPES(real_vectors.scalar_type(), "linalg_eig_make_complex_vector", [&]{
    linalg_eig_make_complex_eigenvectors_impl<scalar_t>(complex_vectors, complex_values, real_vectors);
  });
  return complex_vectors;
}

DEFINE_DISPATCH(linalg_eig_stub);

std::tuple<Tensor&, Tensor&> linalg_eig_out_info(const Tensor& input, Tensor& values, Tensor& vectors, Tensor& infos, bool compute_eigenvectors) {
  // MAGMA doesn't have GPU interface for GEEV routine, it requires inputs to be on CPU
  // therefore we create all intermediate tensors on CPU
  auto options = input.options().device(at::kCPU);

  // These internal asserts make explicit the assumptions in the implementation
  // Error check with the actual error messages are done on the higher level of the hierarchy of calls
  TORCH_INTERNAL_ASSERT_DEBUG_ONLY(input.dim() >= 2);
  TORCH_INTERNAL_ASSERT_DEBUG_ONLY(input.size(-2) == input.size(-1));

  // for real-valued 'input', eigenvalues can be real-valued or complex-valued
  TORCH_INTERNAL_ASSERT_DEBUG_ONLY((toComplexType(input.scalar_type()) == values.scalar_type()) || (input.scalar_type() == values.scalar_type()));
  TORCH_INTERNAL_ASSERT_DEBUG_ONLY(values.device() == at::kCPU);

  // for real-valued 'input', eigenvectors can be real-valued or complex-valued
  if (compute_eigenvectors) {
    TORCH_INTERNAL_ASSERT_DEBUG_ONLY((toComplexType(input.scalar_type()) == vectors.scalar_type()) || (input.scalar_type() == vectors.scalar_type()));
    TORCH_INTERNAL_ASSERT_DEBUG_ONLY(vectors.device() == at::kCPU);
  }

  TORCH_INTERNAL_ASSERT_DEBUG_ONLY(infos.scalar_type() == at::kInt);
  TORCH_INTERNAL_ASSERT_DEBUG_ONLY(infos.device() == at::kCPU);
  TORCH_INTERNAL_ASSERT_DEBUG_ONLY(infos.numel() == std::max<int64_t>(1, batchCount(input)));
  TORCH_INTERNAL_ASSERT_DEBUG_ONLY(infos.is_contiguous());

  // if 'vectors' has no elements we can modify it
  if (vectors.numel() == 0 && compute_eigenvectors) {
    vectors.resize_(input.sizes(), MemoryFormat::Contiguous);
    vectors.transpose_(-2, -1);  // make 'vectors' to have Fortran contiguous memory layout
  }

  // if 'values' has no elements we can modify it
  auto values_shape = IntArrayRef(input.sizes().data(), input.dim()-1);  // input.shape[:-1]
  if (values.numel() == 0) {
    values.resize_(values_shape, MemoryFormat::Contiguous);
  }

  // 'vectors' must be in batched column major order (Fortran contiguous)
  if (compute_eigenvectors) {
    TORCH_INTERNAL_ASSERT_DEBUG_ONLY(vectors.mT().is_contiguous());
    TORCH_INTERNAL_ASSERT_DEBUG_ONLY(vectors.sizes().equals(input.sizes()));
  }

  // 'values' must be contiguous
  TORCH_INTERNAL_ASSERT_DEBUG_ONLY(values.is_contiguous());
  TORCH_INTERNAL_ASSERT_DEBUG_ONLY(values.sizes().equals(values_shape));

  // if 'input' is complex then use 'values' directly else create a temporary to hold the real and imaginary parts
  // and then use at::complex_out
  Tensor real_imag_values = values;

  // if 'input' is complex then use 'vectors' directly else maybe create a temporary to hold real vectors
  // and then use linalg_eig_make_complex_eigenvectors
  Tensor maybe_complex_vectors = vectors;
  if (!input.is_complex()) {
    // first n elements to hold the real portion of the output and the last n elements to hold the imaginary portion
    auto real_imag_shape = IntArrayRef(input.sizes().data(), input.dim()-2).vec();  // input.shape[:-2]
    real_imag_shape.push_back(input.size(-1) * 2);
    real_imag_values = at::empty(real_imag_shape, options, MemoryFormat::Contiguous);

    // linalg_eig_stub expects real-valued tensor to store eigenvectors
    // output of linalg_eig_stub need to be post-processed later to produce complex-valued eigenvectors
    // we do this post-processing only if 'vectors' is complex-valued
    // otherwise storage of 'vectors' is used directly
    if (vectors.is_complex() && compute_eigenvectors) {
      maybe_complex_vectors = at::empty(input.sizes(), options, MemoryFormat::Contiguous);
      maybe_complex_vectors.transpose_(-2, -1);  // make 'maybe_complex_vectors' to have Fortran contiguous memory layout
    }
  }

  // MAGMA uses a hybrid CPU-GPU algorithm that performs well only for large matrices
  // See: https://github.com/pytorch/pytorch/pull/52491#issuecomment-795685687
  // Here we call CPU path for matrices smaller than 2048x2048
  // that should be in general significantly faster than calling MAGMA
  if (input.size(-1) <= 2048) {
    linalg_eig_stub(at::kCPU, real_imag_values, maybe_complex_vectors, infos, input.to(kCPU), compute_eigenvectors);
  } else {
    linalg_eig_stub(input.device().type(), real_imag_values, maybe_complex_vectors, infos, input, compute_eigenvectors);
  }

  // if input is not complex we need to do some post-processing
  if (!input.is_complex()) {
    // extract real and imaginary parts of the output
    auto real_values = real_imag_values.slice(/*dim=*/-1, /*start=*/0, /*end*/input.size(-1));
    auto imag_values = real_imag_values.slice(/*dim=*/-1, /*start=*/input.size(-1));

    // if the imaginary part is zero we don't need to do anything
    bool is_zero_imag = at::all(imag_values == 0.0).item().toBool();
    if (is_zero_imag) {
      values.copy_(real_values);
      if (compute_eigenvectors) {
        vectors.copy_(maybe_complex_vectors);  // does nothing for !vectors.is_complex() because vectors.is_same(maybe_complex_vectors) == true
      }
      return std::tuple<Tensor&, Tensor&>(values, vectors);
    }

    if (values.is_complex()) {
      values = at::complex_out(values, real_values, imag_values);
    } else {
      TORCH_CHECK(false, "torch.linalg.eig: imaginary part of eigenvalues is non-zero, can't safely cast eigenvalues to non-complex dtype.")
    }
    if (compute_eigenvectors) {
      if (vectors.is_complex()) {
          vectors = linalg_eig_make_complex_eigenvectors(vectors, values, maybe_complex_vectors);
      } else {
        TORCH_CHECK(false, "torch.linalg.eig: imaginary part of eigenvectors is non-zero, can't safely cast eigenvectors to non-complex dtype.")
      }
    }
  }

  return std::tuple<Tensor&, Tensor&>(values, vectors);
}

std::tuple<Tensor&, Tensor&> linalg_eig_out(const Tensor& input, Tensor& values, Tensor& vectors) {
  TORCH_CHECK(input.isfinite().all().item<bool>(), "torch.linalg.eig: input tensor should not contain infs or NaNs.");
  squareCheckInputs(input, "linalg.eig");

  // unlike NumPy for real-valued inputs the output is always complex-valued
  checkLinalgCompatibleDtype("torch.linalg.eig", values.scalar_type(), toComplexType(input.scalar_type()), "eigenvalues");
  checkLinalgCompatibleDtype("torch.linalg.eig", vectors.scalar_type(), toComplexType(input.scalar_type()), "eigenvectors");
  checkSameDevice("torch.linalg.eig", values, input, "eigenvalues");
  checkSameDevice("torch.linalg.eig", vectors, input, "eigenvectors");

  // MAGMA doesn't have GPU interface for GEEV routine, it requires inputs to be on CPU
  auto options = input.options().device(at::kCPU);
  auto infos = at::zeros({std::max<int64_t>(1, batchCount(input))}, options.dtype(kInt));

  // if result is not empty and not in batched column major format we have to allocate a temporary tensor
  bool is_batched_column_major = false;
  if (vectors.dim() >= 2) {
    is_batched_column_major = vectors.mT().is_contiguous();
  }

  bool values_expected_type = (values.scalar_type() == toComplexType(input.scalar_type()));
  bool vectors_expected_type = (vectors.scalar_type() == toComplexType(input.scalar_type()));

  auto expected_values_shape = IntArrayRef(input.sizes().data(), input.dim()-1);  // input.shape[:-1]
  bool values_equal_expected_shape = values.sizes().equals(expected_values_shape);
  bool vectors_equal_expected_shape = vectors.sizes().equals(input.sizes());

  // if result is not empty and not in batched column major format
  bool values_tmp_needed = (values.numel() != 0 && !values.is_contiguous());
  bool vectors_tmp_needed = (vectors.numel() != 0 && !is_batched_column_major);
  // or result does not have the expected shape
  values_tmp_needed |= (values.numel() != 0 && !values_equal_expected_shape);
  vectors_tmp_needed |= (vectors.numel() != 0 && !vectors_equal_expected_shape);
  // or result does not have the expected dtype
  values_tmp_needed |= !values_expected_type;
  vectors_tmp_needed |= !vectors_expected_type;
  // we will allocate a temporary tensor and do the copy

  // because MAGMA's GEEV takes CPU inputs and returns CPU outputs
  // "out" tensors that are on GPU device can't be used directly
  values_tmp_needed |= values.is_cuda();
  vectors_tmp_needed |= vectors.is_cuda();

  // determine the appropriate scalar_type for the temporary tensors
  ScalarType values_type = input.scalar_type();
  ScalarType vectors_type = input.scalar_type();
  if (!input.is_complex()) {
    // for real-valued input we can have either real- or complex-valued output
    ScalarType input_complex_dtype = toComplexType(input.scalar_type());
    values_type = values.is_complex() ? input_complex_dtype : values_type;
    vectors_type = vectors.is_complex() ? input_complex_dtype : vectors_type;
  }

  if (values_tmp_needed && vectors_tmp_needed) {
    Tensor values_tmp = at::empty({0}, options.dtype(values_type));
    Tensor vectors_tmp = at::empty({0}, options.dtype(vectors_type));
    std::tie(values_tmp, vectors_tmp) = linalg_eig_out_info(input, values_tmp, vectors_tmp, infos, true);
    at::native::resize_output(values, values_tmp.sizes());
    values.copy_(values_tmp);
    at::native::resize_output(vectors, vectors_tmp.sizes());
    vectors.copy_(vectors_tmp);
  } else if (!values_tmp_needed && vectors_tmp_needed) {
    // use 'values' storage directly
    Tensor vectors_tmp = at::empty({0}, options.dtype(vectors_type));
    std::tie(values, vectors_tmp) = linalg_eig_out_info(input, values, vectors_tmp, infos, true);
    at::native::resize_output(vectors, vectors_tmp.sizes());
    vectors.copy_(vectors_tmp);
  } else if (values_tmp_needed && !vectors_tmp_needed) {
    // use 'vectors' storage directly
    Tensor values_tmp = at::empty({0}, options.dtype(values_type));
    std::tie(values_tmp, vectors) = linalg_eig_out_info(input, values_tmp, vectors, infos, true);
    at::native::resize_output(values, values_tmp.sizes());
    values.copy_(values_tmp);
  } else {
    // use 'values' and 'vectors' storage directly
    std::tie(values, vectors) = linalg_eig_out_info(input, values, vectors, infos, true);
  }

  // Now check LAPACK/MAGMA error codes
  at::_linalg_check_errors(infos, "torch.linalg.eig", input.dim() == 2);
  return std::tuple<Tensor&, Tensor&>(values, vectors);
}

std::tuple<Tensor, Tensor> linalg_eig(const Tensor& input) {
  ScalarType complex_dtype = toComplexType(input.scalar_type());
  Tensor values = at::empty({0}, input.options().dtype(complex_dtype));
  Tensor vectors = at::empty({0}, input.options().dtype(complex_dtype));

  at::linalg_eig_outf(input, values, vectors);

  return std::tuple<Tensor, Tensor>(values, vectors);
}

Tensor& linalg_eigvals_out(const Tensor& input, Tensor& values) {
  squareCheckInputs(input, "linalg.eigvals");

  // unlike NumPy for real-valued inputs the output is always complex-valued
  checkLinalgCompatibleDtype("torch.linalg.eigvals", values.scalar_type(), toComplexType(input.scalar_type()), "eigenvalues");
  checkSameDevice("torch.linalg.eigvals", values, input, "eigenvalues");

  // MAGMA doesn't have GPU interface for GEEV routine, it requires inputs to be on CPU
  auto options = input.options().device(at::kCPU);
  auto infos = at::zeros({std::max<int64_t>(1, batchCount(input))}, options.dtype(kInt));

  bool values_expected_type = (values.scalar_type() == toComplexType(input.scalar_type()));

  auto expected_values_shape = IntArrayRef(input.sizes().data(), input.dim()-1);  // input.shape[:-1]
  bool values_equal_expected_shape = values.sizes().equals(expected_values_shape);

  // if result is not empty and not in batched column major format
  bool values_tmp_needed = (values.numel() != 0 && !values.is_contiguous());
  // or result does not have the expected shape
  values_tmp_needed |= (values.numel() != 0 && !values_equal_expected_shape);
  // or result does not have the expected dtype
  values_tmp_needed |= !values_expected_type;
  // we will allocate a temporary tensor and do the copy

  // because MAGMA's GEEV takes CPU inputs and returns CPU outputs
  // 'values' tensor that is on GPU device can't be used directly
  values_tmp_needed |= values.is_cuda();

  // determine the appropriate scalar_type for the temporary tensors
  ScalarType values_type = input.scalar_type();
  if (!input.is_complex()) {
    // for real-valued input we can have either real- or complex-valued output
    ScalarType input_complex_dtype = toComplexType(input.scalar_type());
    values_type = values.is_complex() ? input_complex_dtype : values_type;
  }

  Tensor vectors;
  if (values_tmp_needed) {
    Tensor values_tmp = at::empty({0}, options.dtype(values_type));
    std::tie(values_tmp, std::ignore) = linalg_eig_out_info(input, values_tmp, vectors, infos, /*compute_eigenvectors=*/false);
    at::native::resize_output(values, values_tmp.sizes());
    values.copy_(values_tmp);
  } else { // use 'values' storage directly
    std::tie(values, std::ignore) = linalg_eig_out_info(input, values, vectors, infos, /*compute_eigenvectors=*/false);
  }

  // Now check LAPACK/MAGMA error codes
  at::_linalg_check_errors(infos, "torch.linalg.eigvals", input.dim() == 2);
  return values;
}

Tensor linalg_eigvals(const Tensor& input) {
  // if input requires grad we must compute the eigenvectors to make this function differentiable
  // the eigenvectors are not exposed to the user
  if (_requires_fw_or_bw_grad(input)) {
    return std::get<0>(at::linalg_eig(input));
  }

  ScalarType complex_dtype = toComplexType(input.scalar_type());
  Tensor values = at::empty({0}, input.options().dtype(complex_dtype));

  at::linalg_eigvals_outf(input, values);

  return values;
}

// ~~~~~~~~~~~~~~~~~~~~~~~~~~~~~~~~~~~~ eig ~~~~~~~~~~~~~~~~~~~~~~~~~~~~~~~~~~~~~~

DEFINE_DISPATCH(eig_stub);

std::tuple<Tensor&, Tensor&> eig_out(const Tensor& self, bool eigenvectors, Tensor& e, Tensor& v) {
  TORCH_WARN_ONCE(
    "torch.eig is deprecated in favor of torch.linalg.eig and will be removed in a future ",
    "PyTorch release.\n",
    "torch.linalg.eig returns complex tensors of dtype cfloat or cdouble rather than real tensors ",
    "mimicking complex tensors.\n",
    "L, _ = torch.eig(A)\n",
    "should be replaced with\n",
    "L_complex = torch.linalg.eigvals(A)\n",
    "and\n",
    "L, V = torch.eig(A, eigenvectors=True)\n",
    "should be replaced with\n",
    "L_complex, V_complex = torch.linalg.eig(A)"
  );
  TORCH_CHECK(self.dim() == 2, "input should be 2 dimensional");
  TORCH_CHECK(self.size(0) == self.size(1), "input should be square");
  TORCH_CHECK(self.isfinite().all().item<bool>(), "input should not contain infs or NaNs");
  checkSameDevice("torch.eig", e, self, "eigenvalues");
  checkLinalgCompatibleDtype("torch.eig", e, self, "eigenvalues");
  if (eigenvectors) {
    checkSameDevice("torch.eig", v, self, "eigenvectors");
    checkLinalgCompatibleDtype("torch.eig", v, self, "eigenvectors");
  }
  int64_t n = self.size(-1);

  if (isComplexType(at::typeMetaToScalarType(self.dtype()))) {
      at::native::resize_output(e, {n});
  } else {
      at::native::resize_output(e, {n, 2});
  }
  if (eigenvectors) {
      at::native::resize_output(v, self.sizes());
  }

  // optimization: if self is empty, we can immediately return the empty
  // tensors, instead of getting empty tensors from eig_helper
  if (self.numel() == 0) {
      return std::tuple<Tensor&, Tensor&>(e, v);
  }

  Tensor vals_, vecs_;
  std::tie(vals_, vecs_) = eig_stub(self.device().type(), self, eigenvectors);
  e.copy_(vals_);
  if (eigenvectors) {
    v.copy_(vecs_);
  }
  return std::tuple<Tensor&, Tensor&>(e, v);
}

std::tuple<Tensor,Tensor> eig(const Tensor& self, bool eigenvectors) {
  Tensor e = at::empty({0}, self.options());
  Tensor v = at::empty({0}, self.options());
  at::eig_out(e, v, self, eigenvectors);
  return std::tuple<Tensor, Tensor>(e, v);
}

// ~~~~~~~~~~~~~~~~~~~~~~~~~~~~~~~~~ linalg_svd ~~~~~~~~~~~~~~~~~~~~~~~~~~~~~~~~~~

/* torch.svd, implemented in terms of torch.linalg.svd. There are two main
   differences:

    1. the 2nd parameter is bool some=True, which if effectively the opposite
       of full_matrices=True

    2. svd returns V, while linalg.svd returns Vh = V^H
*/

DEFINE_DISPATCH(svd_stub);

TORCH_IMPL_FUNC(_linalg_svd_out)(const Tensor& A,
                                 const bool full_matrices,
                                 const bool compute_uv,
                                 c10::optional<c10::string_view> driver,
                                 const Tensor & U,
                                 const Tensor & S,
                                 const Tensor & Vh) {
  // Half optimisation half precondition for some parts of the LAPACK / cuSOLVER
  // In particular, the call to lapackSvd to compute lwork fails otherwise
  if (A.numel() == 0) {
    // Needed in the case that we have e.g. A.shape == (3, 0) and full_matrices=True
    // We fill U or Vh with the identity matrix as it's a valid SVD for the empty matrix
    if (compute_uv && full_matrices) {
      if (U.numel() != 0) {
        U.zero_();
        U.diagonal(0, -2, -1).fill_(1.);
      }
      if (Vh.numel() != 0) {
        Vh.zero_();
        Vh.diagonal(0, -2, -1).fill_(1.);
      }
    }
    return;
  }

  // We need to distinguish the cuSOLVER case, as cuSOLVER expects F-contig matrices, but
  // it computes V rather than Vh
  const bool use_cusolver = at::native::svd_uses_cusolver(A);
  TORCH_CHECK(use_cusolver || !driver.has_value(),
    "torch.linalg.svd: keyword argument `driver=` is only supported on CUDA inputs with cuSOLVER backend.");

  // A always needs to be copied as its contents will be destroyed during the computaton of the SVD
  // Now, MAGMA needs the copy to be on CPU, while cuSOLVER needs it to be on CUDA, so we'll defer
  // the copy as a column major matrix to the backends.
  const auto info = at::zeros(IntArrayRef(A.sizes().begin(), A.sizes().end() - 2), A.options().dtype(kInt));

  svd_stub(A.device().type(),
           A,
           full_matrices,
           compute_uv,
           driver,
           U, S, Vh, info);

  // TODO This should be removed, and the code checking for convergence should be lifted
  // from svd_cusolver to this function. We should then make sure that this function
  // never errors out.
  at::_linalg_check_errors(info, "linalg.svd", /*is_matrix*/A.dim() == 2);
}

std::tuple<Tensor&, Tensor&, Tensor&>
linalg_svd_out(const Tensor& A,
               bool full_matrices,
               c10::optional<c10::string_view> driver,
               Tensor & U,
               Tensor & S,
               Tensor & Vh) {
  // This function does not have an _ex variant as we always check errors inside
  // to assure the convergence of the algorithm anyway. See
  // https://github.com/pytorch/pytorch/issues/28293
  // https://github.com/pytorch/pytorch/issues/64237
  //
  // We must delegate both linalg_svd and linalg_svdvals to
  // _linalg_svd (rather than delegating linalg_svdvals to linalg_svd) because
  //   1. We don't want to expose the `compute_uv` parameter in svd
  //   2. We would like to make use of the `compute_uv=False` optimisation within svdvals
  // The only way to achieve these two things and still abide by the compositionality rules
  // is by dispatching to another function.
  return at::_linalg_svd_out(U, S, Vh, A, full_matrices, /*compute_uv=*/true, driver);
}

std::tuple<Tensor, Tensor, Tensor> linalg_svd(const Tensor& A, bool full_matrices,
    c10::optional<c10::string_view> driver) {
  return at::_linalg_svd(A, full_matrices, /*compute_uv=*/true, driver);
}

// See note in linalg_svd for why this function does not have an _ex variant
Tensor& linalg_svdvals_out(const Tensor& A, c10::optional<c10::string_view> driver, Tensor & S) {
  // Dummies
  auto U = at::empty({0}, A.options());
  auto Vh = at::empty({0}, A.options());
  at::_linalg_svd_out(U, S, Vh, A, /*full_matrices=*/false, /*comptue_uv=*/false, /*driver=*/driver);
  return S;
}

Tensor linalg_svdvals(const Tensor& A, c10::optional<c10::string_view> driver) {
  // [Note: svdvals_compute_uv]
  // NB: Why do we need isTensorSubclassLike check for linalg_svdvals but not linalg_eigvals?
  //     svdvals is decomposed at the vmap level in functorch so A can be a BatchedTensor wrapping
  //     a TensorWrapper requiring fw or bw grad.
  return std::get<1>(at::_linalg_svd(A, /*full_matrices=*/false,
                     /*comptue_uv=*/_requires_fw_or_bw_grad(A) || isTensorSubclassLike(A),
                     /*driver=*/driver));
}

std::tuple<Tensor&, Tensor&, Tensor&> svd_out(const Tensor& self, bool some, bool compute_uv,
    Tensor& U, Tensor& S, Tensor& V) {

  if (compute_uv) {
    if (V.dim() >= 2) {
      V.transpose_(-2, -1);
    }
    at::linalg_svd_out(U, S, V, self, /*full_matrices=*/!some);
    V.transpose_(-2, -1);
    if (V.is_complex()) {
      // We cannot use `_set_conj` as it does not play well with backwards
      V.conj_physical_();
    }
  } else {
    TORCH_CHECK(self.scalar_type() == U.scalar_type(),
    "torch.svd: Expected out tensor to have dtype ", self.scalar_type(), " but got ", U.scalar_type(), " instead");

    TORCH_CHECK(self.scalar_type() == V.scalar_type(),
    "torch.svd: Expected out tensor to have dtype ", self.scalar_type(), " but got ", V.scalar_type(), " instead");

    at::linalg_svdvals_out(S, self);
    // some == false returns U, Vh of size (m, m), (n, n) full of zeros
    const auto m = self.size(-2);
    const auto n = self.size(-1);
    auto sizes = self.sizes().vec();

    sizes.end()[-1] = m;
    at::native::resize_output(U, sizes);
    U.zero_();

    sizes.end()[-2] = n;
    sizes.end()[-1] = n;
    at::native::resize_output(V, sizes);
    V.zero_();
  }

  return std::tie(U, S, V);
}

std::tuple<Tensor, Tensor, Tensor> svd(const Tensor& self, bool some, bool compute_uv) {
  // TODO: uncomment the following when svd is deprecated not only in docs
  // torch/xla is blocking the transition from at::svd to at::linalg_svd in at::linalg_pinv code
  // see https://github.com/pytorch/xla/issues/2755
  // TORCH_WARN_ONCE(
  //     "torch.svd is deprecated in favor of torch.linalg.svd and will be ",
  //     "removed in a future PyTorch release.\n",
  //     "U, S, V = torch.svd(A, some=some, compute_uv=True) (default)\n",
  //     "should be replaced with\n",
  //     "U, S, Vh = torch.linalg.svd(A, full_matrices=not some)\n",
  //     "V = Vh.mH()\n",
  //     "and\n",
  //     "_, S, _ = torch.svd(A, some=some, compute_uv=False)\n",
  //     "should be replaced with\n",
  //     "S = torch.linalg.svdvals(A)");
  TORCH_CHECK(self.dim() >= 2, "linalg.svd: input should have at least 2 dimensions, but has ", self.dim(), " dimensions instead");
  Tensor U, S, Vh;
  if (compute_uv) {
    std::tie(U, S, Vh) = at::linalg_svd(self, /*full_matrices=*/!some);
  } else {
    S = at::linalg_svdvals(self);
    // some == false returns U, Vh of size (m, m), (n, n) full of zeros
    const auto m = self.size(-2);
    const auto n = self.size(-1);

    auto sizes = self.sizes().vec();
    sizes.end()[-1] = m;
    U = at::zeros(sizes, self.options());
    sizes.end()[-2] = n;
    sizes.end()[-1] = n;
    Vh = at::zeros(sizes, self.options());
  }
  return std::make_tuple(std::move(U), std::move(S), Vh.mH());
}

// ~~~~~~~~~~~~~~~~~~~~~~~~~~~~~~~~~~~ lstsq ~~~~~~~~~~~~~~~~~~~~~~~~~~~~~~~~~~~~~

DEFINE_DISPATCH(lstsq_stub);

/*
  Solves a least squares problem. That is minimizing the squared Frobenius norm of |B - A X|.

  Input args:
  * 'input' - Tensor containing batches of m-by-n matrix A.
  * 'other' - Tensor containing batches of max(m, n)-by-nrhs matrix B.
  * 'cond' - relative tolerance for determining rank of A.
  * 'driver' - the name of the LAPACK driver that is used to compute the solution.
  Output args (modified in-place):
  * 'solution' - Tensor to store the solution matrix X.
  * 'residuals' - Tensor to store values of the residual sum of squares for each column of the solution.
  * 'rank' - Tensor to store the rank of A.
  * 'singular_values' - Tensor to store the singular values of A.
  * 'infos' - Tensor to store error codes of linear algebra math library.

  For further details, please see the LAPACK documentation for GELS/GELSY/GELSS/GELSD routines.
*/
static void linalg_lstsq_out_info(
    Tensor& solution,
    Tensor& residuals,
    Tensor& rank,
    Tensor& singular_values,
    Tensor& infos,
    const Tensor& input,
    const Tensor& other,
    double rcond,
    std::string& driver) {
  // These internal asserts make explicit the assumptions in the implementation
  // Error check with the actual error messages are done on the higher level of
  // the hierarchy of calls
  TORCH_INTERNAL_ASSERT(input.dim() >= 2);
  TORCH_INTERNAL_ASSERT(other.dim() >= 1);

  auto dim_diff = input.dim() - other.dim();
  TORCH_INTERNAL_ASSERT(0 <= dim_diff && dim_diff <= 1);

  TORCH_INTERNAL_ASSERT(input.scalar_type() == other.scalar_type());
  TORCH_INTERNAL_ASSERT(input.device() == other.device());

  TORCH_INTERNAL_ASSERT(solution.scalar_type() == input.scalar_type());
  TORCH_INTERNAL_ASSERT(solution.device() == input.device());

  TORCH_INTERNAL_ASSERT(residuals.device() == input.device());

  TORCH_INTERNAL_ASSERT(rank.scalar_type() == at::kLong);
  TORCH_INTERNAL_ASSERT(rank.device() == input.device());

  auto real_dtype = toRealValueType(input.scalar_type());
  TORCH_INTERNAL_ASSERT(singular_values.scalar_type() == real_dtype);
  TORCH_INTERNAL_ASSERT(singular_values.device() == input.device());

  TORCH_INTERNAL_ASSERT(infos.scalar_type() == at::kInt);
  TORCH_INTERNAL_ASSERT(infos.device() == input.device());
  TORCH_INTERNAL_ASSERT(infos.numel() == std::max<int64_t>(1, batchCount(input)));
  TORCH_INTERNAL_ASSERT(infos.is_contiguous());

  bool vector_case = linalg_solve_is_vector_rhs(input, other);
  // we need to unsqueeze 'other' because 2-dimensional tensors are expected in the implementation
  Tensor other_2d = vector_case ? other.unsqueeze(-1) : other;

  TORCH_INTERNAL_ASSERT(input.size(-2) == other_2d.size(-2));

  std::vector<int64_t> expected_solution_shape = broadcast_batch_size(input, other_2d, input.dim() - 2);
  // the actual shape of the solution returned is (*, n,) or (*, n, nrhs)
  // but LAPACK requires extra dimensions to store raw residuals
  // so the expected shape is (*, max(m, n),) or (*, max(m, n), nrhs)
  auto m = input.size(-2);
  auto n = input.size(-1);
  auto nrhs = other.size(-1);
  expected_solution_shape.push_back(std::max(m, n));
  if (!vector_case) {
    expected_solution_shape.push_back(nrhs);
  }

  // if 'solution' has no elements we can modify it
  if (solution.numel() == 0) {
    if (vector_case) {
      solution.resize_(expected_solution_shape, MemoryFormat::Contiguous);
    } else {
      auto shape_transposed = expected_solution_shape;
      std::swap(shape_transposed.end()[-1], shape_transposed.end()[-2]);
      solution.resize_(shape_transposed, MemoryFormat::Contiguous);
      solution.transpose_(-2, -1);
    }
  }

  // if 'solution' is non-empty it must have the expected shape
  TORCH_INTERNAL_ASSERT(solution.sizes().equals(expected_solution_shape));

  // 'solution' must be in batched column major order (Fortran contiguous) for 2D inputs
  // or C contiguous for 1D input
  if (vector_case) {
    TORCH_INTERNAL_ASSERT(solution.is_contiguous());
  } else {
    TORCH_INTERNAL_ASSERT(solution.mT().is_contiguous());
  }

  // for 1-dimensional 'other', we need to unsqueeze the 'solution' before passing to "apply_solve"
  if (vector_case) {
    solution = solution.unsqueeze_(-1);
  }

  // _linalg_lstsq_helper_ performs calculations in-place and 'solution' must be a copy of other_2d
  solution.narrow(-2, 0, other_2d.size(-2)).copy_(other_2d);

  // if 'rank' is empty we might resize it
  auto input_batch_shape = IntArrayRef(input.sizes().cbegin(), input.sizes().cend() - 2);
  if (rank.numel() == 0 && driver != "gels") { // gels driver doesn't set 'rank'
    rank.resize_(input_batch_shape, MemoryFormat::Contiguous);
  }

  // if 'rank' is non-empty it must have the expected shape and be contiguous
  if (driver != "gels") {
    TORCH_INTERNAL_ASSERT(rank.sizes().equals(input_batch_shape));
    TORCH_INTERNAL_ASSERT(rank.is_contiguous());
  }

  // if 'singular_values' is empty we might resize it
  auto singular_values_shape = input_batch_shape.vec();
  singular_values_shape.push_back(std::min(m, n));
  if (singular_values.numel() == 0 && (driver == "gelsd" || driver == "gelss")) {
    singular_values.resize_(singular_values_shape, MemoryFormat::Contiguous);
  }

  // if 'singular_values' is non-empty it must have the expected shape and be contiguous
  if (driver == "gelsd" || driver == "gelss") {
    TORCH_INTERNAL_ASSERT(singular_values.sizes().equals(singular_values_shape));
    TORCH_INTERNAL_ASSERT(singular_values.is_contiguous());
  }

  // 'input' is modified in-place so we need a column-major copy
  auto input_working_copy = copyBatchedColumnMajor(input);

  // now the actual call that computes the result in-place (apply_lstsq)
  lstsq_stub(input.device().type(), input_working_copy, solution, rank, singular_values, infos, rcond, driver);

  // residuals are available only if m > n and drivers other than gelsy used
  if (m > n && driver != "gelsy") {
    // if the driver is gelss or gelsd then the residuals are available only if rank == n
    bool compute_residuals = true;
    if (driver == "gelss" || driver == "gelsd") {
      if (input.dim() == 2) {
        compute_residuals = (rank.item().toInt() == n);
      } else {
        // it is not clear what to do if some matrices have rank < n in case of batched input
        // For now let's compute the residuals only if all matrices have rank equal to n
        // This behaviour may be changed in the future
        // See https://github.com/pytorch/pytorch/issues/56483
        compute_residuals = at::all(rank == n).item().toBool();
      }
    }
    if (compute_residuals) {
      // LAPACK stores residuals data for postprocessing in rows n:(m-n)
      auto raw_residuals = solution.narrow(/*dim=*/-2, /*start=*/n, /*length*/m - n);
      if (raw_residuals.is_complex()) {
        raw_residuals.mul_(raw_residuals.conj());
        raw_residuals = at::real(raw_residuals);
      } else {
        raw_residuals.pow_(2);
      }
      at::sum_out(residuals, raw_residuals, /*dim=*/-2, /*keepdim=*/false, /*dtype*/real_dtype);
    }
  }
  solution = solution.narrow(/*dim=*/-2, /*start=*/0, /*length*/n);
  if (m == 0) {
    solution.zero_();
  }

  // for 1-dimensional 'other', we need to squeeze the solution after "apply_lstsq"
  if (vector_case) {
    solution = solution.squeeze_(-1);
  }
}

static std::string get_default_lstsq_driver(c10::optional<c10::string_view> driver, const Tensor& input) {
  // if `driver` is empty, we set driver_str to "gels" if working with CUDA tensors,
  // otherwise to "gelsy" driver.
  std::string driver_str;
  // check whether the user provided name is a valid driver name
  if (driver.has_value()) {
    driver_str = std::string(driver.value());
    // convert `driver_str` to lower case inplace.
    std::transform(driver_str.begin(), driver_str.end(), driver_str.begin(),
      [](unsigned char c) { return std::tolower(c); });
    static std::unordered_set<c10::string_view> allowed_drivers = {
      "gels", "gelsy", "gelsd", "gelss"
    };
    if (input.device() == at::kCPU) {
      TORCH_CHECK(
        allowed_drivers.find(driver_str) != allowed_drivers.end(),
        "torch.linalg.lstsq: parameter `driver` should be one of "
        "(gels, gelsy, gelsd, gelss)"
      );
    } else { // else if (input.is_cuda())
      TORCH_CHECK(
        driver_str == "gels",
        "torch.linalg.lstsq: `driver` other than `gels` is not supported on CUDA"
      );
    }
  } else {
    // if driver name is not provided, set to default 'gelsy' if on CPU,
    // or to `gels` if on CUDA.
    driver_str = input.is_cuda() ? "gels" : "gelsy";
  }
  return driver_str;
}

std::tuple<Tensor&, Tensor&, Tensor&, Tensor&> linalg_lstsq_out(
    const Tensor& input,
    const Tensor& other,
    c10::optional<double> rcond,
    c10::optional<c10::string_view> driver,
    Tensor& solution,
    Tensor& residuals,
    Tensor& rank,
    Tensor& singular_values) {
  TORCH_CHECK(input.dim() >= 2, "torch.linalg.lstsq: input must have at least 2 dimensions.");
  TORCH_CHECK(other.dim() >= 1, "torch.linalg.lstsq: other must have at least 1 dimension.");
  TORCH_CHECK(
      input.scalar_type() == other.scalar_type(),
      "torch.linalg.lstsq: Expected input and other to have the same dtype, but got input's dtype ",
      input.scalar_type(),
      " and other's dtype ",
      other.scalar_type());

  auto dim_diff = input.dim() - other.dim();
  TORCH_CHECK(
      0 <= dim_diff && dim_diff <= 1,
      "torch.linalg.lstsq: input.dim() must be greater or equal to other.dim() and (input.dim() - other.dim()) <= 1");
  Tensor other_2d = dim_diff ? other.unsqueeze(-1) : other;
  TORCH_CHECK(
      input.size(-2) == other_2d.size(-2),
      dim_diff ? "torch.linalg.lstsq: input.size(-2) should match other.size(-1)"
               : "torch.linalg.lstsq: input.size(-2) should match other.size(-2)");

  checkSameDevice("torch.linalg.lstsq", other, input, "other");
  checkSameDevice("torch.linalg.lstsq", solution, input, "solution");
  checkSameDevice("torch.linalg.lstsq", residuals, input, "residuals");
  checkSameDevice("torch.linalg.lstsq", rank, input, "rank");
  checkSameDevice("torch.linalg.lstsq", singular_values, input, "singular_values");

  // 'solution' is expected to have same dtype as input
  checkLinalgCompatibleDtype("torch.linalg.lstsq", solution, input, "solution");

  // 'residuals' is expected to have real float dtype
  ScalarType real_dtype = c10::toRealValueType(input.scalar_type());
  checkLinalgCompatibleDtype("torch.linalg.lstsq", residuals.scalar_type(), real_dtype, "solution");

  // 'rank' is expected to have integer dtype
  // actual LAPACK calls use int32_t type for rank, but we promote it to int64_t
  // to be consistent with torch.linalg.matrix_rank output dtype
  ScalarType rank_expected_type = ScalarType::Long;
  checkLinalgCompatibleDtype("torch.linalg.lstsq", rank.scalar_type(), rank_expected_type, "rank");

  // 'singular_values' is expected to have real float dtype
  checkLinalgCompatibleDtype("torch.linalg.lstsq", singular_values.scalar_type(), real_dtype, "singular_values");

  std::string driver_name = get_default_lstsq_driver(driver, input);

  // set default rcond value
  double rcond_value = rcond.has_value()
    ? rcond.value()
    : _get_epsilon(c10::toRealValueType(input.scalar_type())) * std::max<int64_t>(input.size(-2), input.size(-1));

  auto infos = at::zeros({std::max<int64_t>(1, batchCount(input))}, input.options().dtype(kInt));

  // now check whether the provided output tensors can be used directly

  // Two types of 'other' tensors are supported:
  // - 1-dimensional (1D) tensor or batch of 1D tensors (vector case)
  // - 2-dimensional (2D) tensor or batch of 2D tensors (matrix case)
  // original torch.lstsq supported only the matrix case, while NumPy works for both cases
  // for the batched input we need to be able to distinguish them
  // auto expected_batched_rhs_shape = IntArrayRef(input.sizes().data(), input.dim() - 1); // input.shape[:-1]
  // bool vector_case = other.dim() == 1 || (input.dim() - 1 == other.dim() && other.sizes().equals(expected_batched_rhs_shape));
  bool vector_case = linalg_solve_is_vector_rhs(input, other);

  // provided output tensor can be used directly if:
  // 1. the shape matches the expected shape
  // 2. the dtype matches the expected dtype
  // 3. the tensor is contiguous

  // Checks for the 'solution' tensor
  std::vector<int64_t> expected_solution_shape = broadcast_batch_size(input, other_2d, input.dim() - 2);
  // the actual shape of the shape of the solution returned in (*, n,) or (*, n, nrhs)
  // but LAPACK requires extra dimensions so the expected shape is (*, max(m, n),) or (*, max(m, n), nrhs)
  expected_solution_shape.push_back(std::max(input.size(-1), input.size(-2)));
  if (!vector_case && other.dim() > 2) {
    expected_solution_shape.push_back(other.size(-1));
  }

  bool solution_equal_expected_shape = solution.sizes().equals(expected_solution_shape);
  bool solution_input_same_type = (solution.scalar_type() == input.scalar_type());

  bool is_solution_batched_column_major = false;
  if (vector_case) {
    is_solution_batched_column_major = solution.is_contiguous();
  } else if (!vector_case && solution.dim() >= 2) {
    is_solution_batched_column_major = solution.mT().is_contiguous();
  }

  // 'residuals' is not checked here because at::sum_out(residuals, ...) does that

  auto input_batch_shape = IntArrayRef(input.sizes().cbegin(), input.sizes().cend() - 2);

  // Checks for the 'rank' tensor
  // rank is a scalar value for each matrix in the batch so
  // rank's expected shape is equal to input.shape[0:input.ndim-2]
  bool rank_equal_expected_shape = true;
  bool rank_equal_expected_type = true;
  bool rank_is_contiguous = true;
  if (driver_name != "gels") { // gels driver doesn't set 'rank'
    rank_equal_expected_shape = rank.sizes().equals(input_batch_shape);
    rank_equal_expected_type = (rank.scalar_type() == at::kLong);
    rank_is_contiguous = rank.is_contiguous();
  }

  // Checks for the 'singular_values' tensor
  // singular values are computed only with "gelsd" and "gelss" drivers currently
  bool singular_values_equal_expected_shape = true;
  bool singular_values_equal_expected_type = true;
  bool singular_values_is_contiguous = true;
  if (driver_name == "gelsd" || driver_name == "gelss") {
    auto singular_values_shape = input_batch_shape.vec();
    singular_values_shape.push_back(std::min(input.size(-1), input.size(-2)));
    singular_values_equal_expected_shape = singular_values.sizes().equals(singular_values_shape);
    singular_values_equal_expected_type = (singular_values.scalar_type() == real_dtype);
    singular_values_is_contiguous = singular_values.is_contiguous();
  }

  // if solution is not empty and not in batched column major format
  bool copy_needed = (solution.numel() != 0 && !is_solution_batched_column_major);
  copy_needed |= !solution_input_same_type;  // or solution does not have the same dtype as input
  copy_needed |= (solution.numel() != 0 && !solution_equal_expected_shape); // or solution does not have the expected shape

  copy_needed |= !rank_equal_expected_type;
  copy_needed |= (rank.numel() != 0 && !rank_equal_expected_shape);
  copy_needed |= (rank.numel() != 0 && !rank_is_contiguous);

  copy_needed |= !singular_values_equal_expected_type;
  copy_needed |= (singular_values.numel() != 0 && !singular_values_equal_expected_shape);
  copy_needed |= (singular_values.numel() != 0 && !singular_values_is_contiguous);

  if (copy_needed) { // we have to allocate temporary tensors
    Tensor solution_tmp = at::empty({0}, input.options());
    Tensor residuals_tmp = at::empty({0}, input.options().dtype(real_dtype));
    Tensor rank_tmp = at::empty({0}, input.options().dtype(at::kLong));
    Tensor singular_values_tmp = at::empty({0}, input.options().dtype(real_dtype));

    linalg_lstsq_out_info(solution_tmp, residuals_tmp, rank_tmp, singular_values_tmp, infos, input, other, rcond_value, driver_name);

    at::native::resize_output(solution, solution_tmp.sizes());
    solution.copy_(solution_tmp);

    at::native::resize_output(residuals, residuals_tmp.sizes());
    residuals.copy_(residuals_tmp);

    at::native::resize_output(rank, rank_tmp.sizes());
    rank.copy_(rank_tmp);

    at::native::resize_output(singular_values, singular_values_tmp.sizes());
    singular_values.copy_(singular_values_tmp);
  } else {
    // else use the provided output storage directly
    linalg_lstsq_out_info(solution, residuals, rank, singular_values, infos, input, other, rcond_value, driver_name);
  }

  at::_linalg_check_errors(infos, "torch.linalg.lstsq", infos.numel() <= 1);
  return std::tuple<Tensor&, Tensor&, Tensor&, Tensor&>(solution, residuals, rank, singular_values);
}

std::tuple<Tensor, Tensor, Tensor, Tensor> linalg_lstsq(
    const Tensor& input, const Tensor& other,
    c10::optional<double> rcond,
    c10::optional<c10::string_view> driver) {
  Tensor solution = at::empty({0}, input.options());
  Tensor residuals = at::empty({0}, input.options().dtype(toRealValueType(input.scalar_type())));
  Tensor rank = at::empty({0}, input.options().dtype(at::kLong));
  Tensor singular_values = at::empty({0}, input.options().dtype(toRealValueType(input.scalar_type())));
  std::tie(solution, residuals, rank, singular_values) =
      at::linalg_lstsq_outf(input, other, rcond, driver, solution, residuals, rank, singular_values);
  return std::make_tuple(solution, residuals, rank, singular_values);
}

// ~~~~~~~~~~~~~~~~~~~~~~~~~~~~~~~ legacy_lstsq ~~~~~~~~~~~~~~~~~~~~~~~~~~~~~~~

// This wraps Lapack's gels routine, which uses a QR or LQ factorization to
// solve any linear system, minimizing ||A.X - B||
// A & B must be fortran-contiguous matrixes.
// On exit, A is overwritten with the QR/LQ factorization of input A
//          B is overwritten with the solution vectors
template <typename scalar_t>
static void apply_lstsq(const Tensor& B, const Tensor& A) {
#if !AT_BUILD_WITH_LAPACK()
  TORCH_INTERNAL_ASSERT(false, "lstsq: LAPACK library not found in compilation");
#else

  int m, n, nrhs, lda, ldb, info, lwork;
  scalar_t wkopt = 0.0;
  lwork = -1; // work length
  m = A.size(0);
  n = A.size(1);
  nrhs = B.size(1);
  info = 0;
  lda = m;
  ldb = (m > n) ? m : n;

  auto B_data = B.data_ptr<scalar_t>();
  auto A_data = A.data_ptr<scalar_t>();

  // get info how much space is needed
  lapackGels<scalar_t>('N', m, n, nrhs, A_data, lda, B_data, ldb, &wkopt, lwork, &info);

  lwork = static_cast<int>(wkopt);
  Tensor work_tensor = at::empty({lwork}, A.scalar_type());
  auto work = work_tensor.data_ptr<scalar_t>();

  lapackGels<scalar_t>('N', m, n, nrhs, A_data, lda, B_data, ldb, work, lwork, &info);

  TORCH_CHECK(
      info >= 0,
      "Lapack Error in gels : Illegal argument ", -info);
  TORCH_CHECK(
      info == 0,
      "Lapack Error in gels: The ", info, "-th diagonal element of the ",
      "triangular factor of A is zero");
#endif
}

std::tuple<Tensor, Tensor> legacy_lstsq(const Tensor& B, const Tensor& A) {
  TORCH_WARN_ONCE(
    "torch.lstsq is deprecated in favor of torch.linalg.lstsq and will be removed in a future PyTorch release.\n",
    "torch.linalg.lstsq has reversed arguments and does not return the QR decomposition in "
    "the returned tuple (although it returns other information about the problem).\n",
    "To get the qr decomposition consider using torch.linalg.qr.\n",
    "The returned solution in torch.lstsq stored the residuals of the solution in the ",
    "last m - n columns of the returned value whenever m > n. In torch.linalg.lstsq, the ",
    "residuals in the field 'residuals' of the returned named tuple.\n",
    "The unpacking of the solution, as in\n",
    "X, _ = torch.lstsq(B, A).solution[:A.size(1)]\n",
    "should be replaced with\n",
    "X = torch.linalg.lstsq(A, B).solution");

  TORCH_CHECK(A.scalar_type() == B.scalar_type(), "Exepected A and B dtypes to match but found ",
              A.scalar_type(), " and ", B.scalar_type());
  TORCH_CHECK(A.dim() == 2, "Expected A to have 2 dimensions, but got ", A.dim());
  TORCH_CHECK(A.numel() != 0, "A should not be empty");
  TORCH_CHECK(B.dim() == 1 || B.dim() == 2, "Expected B to have 1 or 2 "
      "dimensions, but got ", B.dim());
  TORCH_CHECK(B.numel() != 0, "B should not be empty");
  TORCH_CHECK(A.size(0) == B.size(0), "Expected A and B to have same size "
      "at dim 0, but A has ", A.size(0), " rows and B has ", B.size(0), " rows");

  const auto a_sizes = A.sizes();
  const auto ldb = std::max(a_sizes[0], a_sizes[1]);

  auto A_working = cloneBatchedColumnMajor(A);
  auto B_working = copyBatchedColumnMajor(B.dim() == 1 ? B.unsqueeze(1) : B, ldb);

  AT_DISPATCH_FLOATING_TYPES(B.scalar_type(), "lstsq_cpu", [&] {
    apply_lstsq<scalar_t>(B_working, A_working);
  });

  return std::tuple<Tensor, Tensor>(B_working, A_working);
}

std::tuple<Tensor&,Tensor&> legacy_lstsq_out(
    const Tensor& B, const Tensor& A, Tensor& B_out, Tensor& A_out) {
  const auto dtype = A.scalar_type();
  TORCH_CHECK(B.scalar_type() == dtype, "exepected A and B dtypes to match but found ",
              A.scalar_type(), " and ", B.scalar_type());
  TORCH_CHECK(A_out.scalar_type() == dtype, "A_out to have scalar type ", dtype,
              " but found", A_out.scalar_type());
  TORCH_CHECK(B_out.scalar_type() == dtype, "A_out to have scalar type ", dtype,
              " but found", B_out.scalar_type());
  Tensor A_tmp, B_tmp;
  std::tie(B_tmp, A_tmp) = native::legacy_lstsq(B, A);
  resize_output(A_out, A_tmp.sizes());
  A_out.copy_(A_tmp);
  resize_output(B_out, B_tmp.sizes());
  B_out.copy_(B_tmp);
  return std::tuple<Tensor&, Tensor&>(B_out, A_out);
}

DEFINE_DISPATCH(ldl_factor_stub);

TORCH_IMPL_FUNC(linalg_ldl_factor_ex_out)
(const Tensor& self,
 bool hermitian,
 bool check_errors,
 const Tensor& LD,
 const Tensor& pivots,
 const Tensor& info) {
  // LAPACK workspace query segfalts if the input has 0 in batch dimensions.
  if (self.numel() == 0) {
    info.zero_();
    return;
  }

  // We decided not to include upper flag in the API.
  // https://github.com/pytorch/pytorch/pull/69828#issuecomment-1015143819
  // We can revisit this decision later and remove upper completely
  // also from low level functions or add it to the public API.
  bool upper = false;
  if (upper) {
    at::triu_out(const_cast<Tensor&>(LD), self);
  } else {
    at::tril_out(const_cast<Tensor&>(LD), self);
  }

  // call ldl_factor_stub that fills the result tensors
  ldl_factor_stub(
      self.device().type(), LD, pivots, info, upper, hermitian);

  if (check_errors) {
    at::_linalg_check_errors(
        info, "torch.linalg.ldl_factor_ex", self.dim() == 2);
  }
}

std::tuple<Tensor&, Tensor&> linalg_ldl_factor_out(
    const Tensor& self,
    bool hermitian,
    Tensor& LD,
    Tensor& pivots) {
  auto info = at::empty({0}, self.options().dtype(kInt));
  // We pass check_errors as we want to use lu_factor rather than lu_factor_ex
  // in the errors
  at::linalg_ldl_factor_ex_outf(
      self, hermitian, /*check_errors=*/false, LD, pivots, info);
  at::_linalg_check_errors(info, "torch.linalg.ldl_factor", self.dim() == 2);
  return std::tie(LD, pivots);
}

std::tuple<Tensor, Tensor> linalg_ldl_factor(
    const Tensor& self,
    bool hermitian) {
  Tensor LD, pivots, info;
  std::tie(LD, pivots, info) =
      at::linalg_ldl_factor_ex(self, hermitian, /*check_errors=*/false);
  at::_linalg_check_errors(info, "torch.linalg.ldl_factor", self.dim() == 2);
  return std::make_tuple(std::move(LD), std::move(pivots));
}

DEFINE_DISPATCH(ldl_solve_stub);

TORCH_IMPL_FUNC(linalg_ldl_solve_out)
(const Tensor& LD,
 const Tensor& pivots,
 const Tensor& B,
 bool hermitian,
 const Tensor& result) {
  if (LD.numel() == 0 || pivots.numel() == 0) {
    return;
  }

  auto pivots_ = pivots.expect_contiguous();

  auto LD_ = at::native::borrow_else_clone(
      LD.mT().is_contiguous(), LD, LD, /*row_major=*/false);
  result.copy_(B);
  TORCH_INTERNAL_ASSERT_DEBUG_ONLY(batchCount(result) == batchCount(result));

  ldl_solve_stub(
      B.device().type(), *LD_, *pivots_, result, false, hermitian);
}

// ~~~~~~~~~~~~~~~~~~~~~~~~~~~~~~~ solve_triangular ~~~~~~~~~~~~~~~~~~~~~~~~~~~~~~~

/*
Solves the matrix equation AX = B for A triangular.
'left' If true solves AX = B, if false solves XA = B
'upper' controls the portion of input matrix to consider in computations,
'unitriangular' if true then we assume diag(A) to be ones
'out' The tensor with the result. If A == out, A will be modified in place
*/
Tensor& linalg_solve_triangular_out(
    const Tensor& A,
    const Tensor& B,
    bool upper,
    bool left,
    bool unitriangular,
    Tensor& out) {
  checkInputsSolver(A, B, left, "linalg.solve_triangular");
  Tensor A_, B_;
  std::tie(B_, A_) = _linalg_broadcast_batch_dims(B, A, /*don't check errors*/nullptr);

  // We'll write F-contig / F-transpose for FORTRAN contiguous / FORTRAN transpose etc
  // We say that a matrix is F-ready if it's F-contig OR F-transpose
  // At this point, A, B have been broadcasted but may or may not be F-ready

  // The following algorithm minimises copies and allocations. In pseudocode:
  // if out is wrong size:
  //   resize_output(out)
  // # Invariant: out is the right size
  // Tensor out_f; # Tensor that we will pass to FORTRAN
  // if out is F-ready:
  //   out_f = out;
  // else:
  //   Allocate out_f F-ready
  // if B != out_f:
  //   copy B into out_f
  // # Invariant: out_f F-ready and has B copied into it
  // if out_f is F-transposed:
  //   transpose equation
  // if out_f is conj:
  //   conjugate equation
  // # Invariant: out_f is not conjugated and F-contig
  // Tensor A_f; # Tensor that will be sent to FORTRAN
  // if A is F-ready:
  //   if A is conj and A is not transposed:
  //     # We need to clone A in this case. See [Cloning A]
  //     clone A F-contig into A_f
  //   else:
  //     A_f = A;
  // else:
  //   clone A F-contig into A_f
  // # Invariant: out_f is F-contig and A_f is F-ready
  // # We pass FORTRAN the flags indicating if A_f is transposed and or conjugated
  //
  // # Here we undo the conjugations / transposes on out_f if needed
  //
  // if out_f not same out:
  //   copy out_f into out
  // return out
  //
  // Note: The logic for the negative bit is the same as that for the conjugate bit
  //
  // Note: [Cloning A] If we are careful when allocating B when it needs to be allocated at the
  // beginning of the algorithm, it is possible to always elide the copy of A here.
  // Via this trick, the algorithm will copy at most one of A or B (never both) whenever A
  // and B are F-ready and not A.is_neg() (which happens almost always in practice).
  // When called as f(A, B, out=B) in most practical cases it'll perform no copies.

  const bool avoid_copy_A = A_.transpose(-2, -1).is_contiguous() && A_.is_conj();
  if (avoid_copy_A) {
    // See Note: [Cloning A]
    at::native::resize_output(out, B_.sizes());
  }
  else {
    // poorman's reimplementation of resize_output with result F-contig
    if (resize_output_check(out, B_.sizes())) {
      out.resize_(B_.transpose(-2, -1).sizes(), MemoryFormat::Contiguous);
      out.transpose_(-2, -1);  // make 'out' have Fortran contiguous memory layout
    }
  }
  // Invariant: out has the right size, so we'll be able to copy into it later on

  Tensor out_f; // the out that will go into fortran
  // We use C10_LIKELY mostly for documentation as it helps following what's the most likely path
  if C10_LIKELY (is_row_or_column_contiguous(out)) {
    out_f = out;
    if C10_LIKELY (!out.is_same(B_)) {
      out_f.copy_(B_);
    }
  } else {
    if (avoid_copy_A) {
      // See Note: [Cloning A]
      out_f = B_.clone(at::MemoryFormat::Contiguous);
    }
    else {
      out_f = cloneBatchedColumnMajor(B_);
    }
  }
  // Invariant: out_f F-ready and has B copied into it

  // out_f is F-transposed
  bool transpose_A = false;
  bool transpose_out_f = false;
  if (out_f.stride(-1) == 1) {
    left = !left;
    transpose_A = true;
    transpose_out_f = true;
    out_f.transpose_(-2 ,-1);
  }

  // No need to conjugate anything if out_f is conj as AX = conj(B) <=> conj(A)conj(X) = B
  // and X = B after the algortihm. We just anotate that A is conjugated later on
  // The solution will be written into out_f, so it'll be conjugated already

  Tensor A_f = A_;  // The A that will go into fortran

  bool A_is_conj = A_f.is_conj() != out_f.is_conj();
  bool A_is_neg = A_f.is_neg() != out_f.is_neg();
  bool A_is_f_contig = (A_f.stride(-1) == 1) == transpose_A;
  if C10_UNLIKELY (!is_row_or_column_contiguous(A_f)) {
    // We first anotate with flags on A_f all the conj / transpose / neg coming from out
    // and then we clone the resulting tensor to resolve all of them in memory
    if (out_f.is_conj()) {
      A_f = A_f.conj();
    }
    A_is_conj = false;

    if (out_f.is_neg()) {
      A_f = A_f._neg_view();
    }
    A_is_neg = false;

    // This choice is to be consistent with how we flip `upper` later on
    // Note that this is the same reasoning we apply for neg and conj below
    // If B has neg or out or transpose, then we need to resolve it in memory
    A_f = transpose_A ? A_f.clone(at::MemoryFormat::Contiguous)
                      : cloneBatchedColumnMajor(A_f);
    A_is_f_contig = true;
  } else if C10_UNLIKELY (A_is_f_contig && A_is_conj) {
    if C10_UNLIKELY (A_f.is_neg() || out_f.is_neg()) {
      // Cases A_is_neg (remember that B.is_neg() iff out_f.is_same(B))
      // -AX = -B => A(-X) = B. Swap neg of A_f. Nothing to do on X as X.is_same(B).
      // -AX = B. We resolve the neg in memory
      // AX = -B => -A -X = B. We resolve the neg in memory for A,
      //                       Since X.is_same(B), we already have that X.is_neg() == true

      // We do the neg with a view, as this will be resolved in the clone below
      if (out_f.is_neg()) {
        A_f = A_f._neg_view();
      }
      A_is_neg = false;
    }
    // We resolve the transpose if necessary and then leave A_f F-transposed,
    // as BLAS can handle the case F-transposed and conjugated
    A_f = at::clone(transpose_A ? A_f.mT() : A_f, at::MemoryFormat::Contiguous);
    A_is_f_contig = false;
    if (transpose_A) {
      upper = !upper;
    }
    // As we've already resolved the conj of A in the clone
    A_is_conj = out_f.is_conj();
  } else if C10_UNLIKELY (A_is_neg) {
    // We follow the same logic as above, only that in this case we need to perform the
    // negation in memory
    if (out_f.is_neg()) {
      A_f = -A_f;
    } else {
      A_f = A_f.resolve_neg();
    }
    A_is_neg = false;
    // As we've already resolved the conj of A in the negationa bove
    A_is_conj = out_f.is_conj();
  }
  // Invariant: out_f is F-contig and A_f is F-ready
  // neg has been resolved

  // If we pass the matrix physically F-transposed, we need to change the parity of upper
  if (A_f.stride(-1) == 1) {
    upper = !upper;
  }

  triangular_solve_stub(
    A_f.device().type(), A_f, out_f,
    /*left=*/left,
    /*upper=*/upper,
    /*transpose*/to_transpose_type(A_is_f_contig, A_is_conj),
    /*unitriangular=*/unitriangular);

  if (transpose_out_f) {
    out_f.transpose_(-2, -1);
  }

  if (!out_f.is_same(out)) {
    out.copy_(out_f);
  }
  return out;
}

Tensor linalg_solve_triangular(
    const Tensor& A,
    const Tensor& B,
    bool upper,
    bool left,
    bool unitriangular) {
  Tensor out = at::empty({0}, A.options());
  linalg_solve_triangular_out(A, B, upper, left, unitriangular, out);
  return out;
}

Tensor linalg_vander(
    const Tensor& x,
    c10::optional<int64_t> N) {
  auto t = x.scalar_type();
  TORCH_CHECK(t == ScalarType::Float ||
              t == ScalarType::Double ||
              t == ScalarType::ComplexFloat ||
              t == ScalarType::ComplexDouble ||
              c10::isIntegralType(t, false),
              "linalg.vander supports floating point, complex, and integer tensors, but got ", t);
  const auto x_ = x.dim() == 0 ? x.unsqueeze(-1) : x;

  auto shape = x_.sizes().vec();
  const auto n = N.value_or(shape.back());
  TORCH_CHECK(n > 1, "N must be greater than 1.");

  // Append cumprod of the oher 0...n-1 powers
  shape.push_back(n - 1);
  auto result = at::cumprod(x_.unsqueeze(-1).expand(shape), -1);
  // The row of ones
  shape.back() = 1LL;
  auto ones =  result.new_ones(shape);
  return at::cat({ones, result}, /*dim=*/ -1);
}
}}  // namespace at::native<|MERGE_RESOLUTION|>--- conflicted
+++ resolved
@@ -1932,13 +1932,9 @@
                               const_cast<Tensor&>(pivots),
                               const_cast<Tensor&>(info),
                               use_A_T ? A.mT() : A);
-<<<<<<< HEAD
   if (check_errors) {
     at::_linalg_check_errors(info, "torch.linalg.solve_ex", A.dim() == 2);
   }
-=======
-  at::_linalg_check_errors(info, "torch.linalg.solve", A.dim() == 2);
->>>>>>> 18b6ce38
 
   // [numpy-compat] Handle vectors on the rhs
   const bool vector_case = at::native::linalg_solve_is_vector_rhs(LU, B);

--- conflicted
+++ resolved
@@ -521,25 +521,6 @@
       coalesced_self.device());
 }
 
-<<<<<<< HEAD
-Tensor to_meta(const Tensor& tensor) {
-  auto out = at::native::empty_strided_meta(tensor.sizes(), tensor.strides(), \
-/*dtype=*/c10::make_optional(tensor.scalar_type()), /*layout=*/c10::make_optional(tensor.layout()), \
-/*device=*/c10::make_optional(c10::Device(c10::kMeta)), /*pin_memory=*/c10::nullopt);
-  // needs to handle wrapped numbers, so dtype promotion works properly.
-  if (tensor.unsafeGetTensorImpl()->is_wrapped_number()) {
-    out.unsafeGetTensorImpl()->set_wrapped_number(true);
-  }
-  return out;
-}
-c10::optional<Tensor> to_meta(const c10::optional<Tensor>& tensor) {
-  if (tensor.has_value()) {
-    return to_meta(*tensor);
-  }
-  return c10::nullopt;
-}
-
-=======
 Tensor coo_to_sparse_csc(const Tensor& self) {
   AT_ERROR(
       "Conversion from ", self.layout(), " to SparseCsc is currently not supported.");
@@ -886,5 +867,31 @@
 }
 
 // Sparse layout conversions End
->>>>>>> 78a2a31a
+
+Tensor to_meta(const Tensor& tensor) {
+  auto out = at::native::empty_strided_meta(tensor.sizes(), tensor.strides(), \
+/*dtype=*/c10::make_optional(tensor.scalar_type()), /*layout=*/c10::make_optional(tensor.layout()), \
+/*device=*/c10::make_optional(c10::Device(c10::kMeta)), /*pin_memory=*/c10::nullopt);
+  // needs to handle wrapped numbers, so dtype promotion works properly.
+  if (tensor.unsafeGetTensorImpl()->is_wrapped_number()) {
+    out.unsafeGetTensorImpl()->set_wrapped_number(true);
+  }
+  return out;
+}
+c10::optional<Tensor> to_meta(const c10::optional<Tensor>& tensor) {
+  if (tensor.has_value()) {
+    return to_meta(*tensor);
+  }
+  return c10::nullopt;
+}
+
+std::vector<Tensor> to_meta(const at::TensorList& t_list) {
+  std::vector<Tensor> outs;
+  outs.reserve(t_list.size());
+  for (const auto& i : c10::irange(t_list.size())) {
+    outs.push_back(to_meta(t_list[i]));
+  }
+  return outs;
+}
+
 }} // namespace at::native
import gzip
import io
import json
import os
<<<<<<< HEAD
import xml.etree.ElementTree as ET
=======
import time
import uuid
>>>>>>> bc2caa7f
import zipfile
from pathlib import Path
from typing import Any, Dict, List

import boto3  # type: ignore[import]
import requests
import rockset  # type: ignore[import]

PYTORCH_REPO = "https://api.github.com/repos/pytorch/pytorch"
S3_RESOURCE = boto3.resource("s3")

# NB: In CI, a flaky test is usually retried 3 times, then the test file would be rerun
# 2 more times
MAX_RETRY_IN_NON_DISABLED_MODE = 3 * 3


def _get_request_headers() -> Dict[str, str]:
    return {
        "Accept": "application/vnd.github.v3+json",
        "Authorization": "token " + os.environ["GITHUB_TOKEN"],
    }


def _get_artifact_urls(prefix: str, workflow_run_id: int) -> Dict[Path, str]:
    """Get all workflow artifacts with 'test-report' in the name."""
    response = requests.get(
        f"{PYTORCH_REPO}/actions/runs/{workflow_run_id}/artifacts?per_page=100",
    )
    artifacts = response.json()["artifacts"]
    while "next" in response.links.keys():
        response = requests.get(
            response.links["next"]["url"], headers=_get_request_headers()
        )
        artifacts.extend(response.json()["artifacts"])

    artifact_urls = {}
    for artifact in artifacts:
        if artifact["name"].startswith(prefix):
            artifact_urls[Path(artifact["name"])] = artifact["archive_download_url"]
    return artifact_urls


def _download_artifact(
    artifact_name: Path, artifact_url: str, workflow_run_attempt: int
) -> Path:
    # [Artifact run attempt]
    # All artifacts on a workflow share a single namespace. However, we can
    # re-run a workflow and produce a new set of artifacts. To avoid name
    # collisions, we add `-runattempt1<run #>-` somewhere in the artifact name.
    #
    # This code parses out the run attempt number from the artifact name. If it
    # doesn't match the one specified on the command line, skip it.
    atoms = str(artifact_name).split("-")
    for atom in atoms:
        if atom.startswith("runattempt"):
            found_run_attempt = int(atom[len("runattempt") :])
            if workflow_run_attempt != found_run_attempt:
                print(
                    f"Skipping {artifact_name} as it is an invalid run attempt. "
                    f"Expected {workflow_run_attempt}, found {found_run_attempt}."
                )

    print(f"Downloading {artifact_name}")

    response = requests.get(artifact_url, headers=_get_request_headers())
    with open(artifact_name, "wb") as f:
        f.write(response.content)
    return artifact_name


def download_s3_artifacts(
    prefix: str, workflow_run_id: int, workflow_run_attempt: int
) -> List[Path]:
    bucket = S3_RESOURCE.Bucket("gha-artifacts")
    objs = bucket.objects.filter(
        Prefix=f"pytorch/pytorch/{workflow_run_id}/{workflow_run_attempt}/artifact/{prefix}"
    )

    found_one = False
    paths = []
    for obj in objs:
        found_one = True
        p = Path(Path(obj.key).name)
        print(f"Downloading {p}")
        with open(p, "wb") as f:
            f.write(obj.get()["Body"].read())
        paths.append(p)

    if not found_one:
        print(
            "::warning title=s3 artifacts not found::"
            "Didn't find any test reports in s3, there might be a bug!"
        )
    return paths


def download_gha_artifacts(
    prefix: str, workflow_run_id: int, workflow_run_attempt: int
) -> List[Path]:
    artifact_urls = _get_artifact_urls(prefix, workflow_run_id)
    paths = []
    for name, url in artifact_urls.items():
        paths.append(_download_artifact(Path(name), url, workflow_run_attempt))
    return paths


def upload_to_rockset(
    collection: str, docs: List[Any], workspace: str = "commons"
) -> None:
    print(f"Writing {len(docs)} documents to Rockset")
    client = rockset.RocksetClient(
        host="api.usw2a1.rockset.com", api_key=os.environ["ROCKSET_API_KEY"]
    )
    client.Documents.add_documents(
        collection=collection,
        data=docs,
        workspace=workspace,
    )
    print("Done!")


def upload_to_s3(
    bucket_name: str,
    key: str,
    docs: List[Dict[str, Any]],
) -> None:
    print(f"Writing {len(docs)} documents to S3")
    body = io.StringIO()
    for doc in docs:
        json.dump(doc, body)
        body.write("\n")

    S3_RESOURCE.Object(
        f"{bucket_name}",
        f"{key}",
    ).put(
        Body=gzip.compress(body.getvalue().encode()),
        ContentEncoding="gzip",
        ContentType="application/json",
    )
    print("Done!")


def read_from_s3(
    bucket_name: str,
    key: str,
) -> List[Dict[str, Any]]:
    print(f"Reading from s3://{bucket_name}/{key}")
    body = (
        S3_RESOURCE.Object(
            f"{bucket_name}",
            f"{key}",
        )
        .get()["Body"]
        .read()
    )
    results = gzip.decompress(body).decode().split("\n")
    return [json.loads(result) for result in results if result]


def upload_workflow_stats_to_s3(
    workflow_run_id: int,
    workflow_run_attempt: int,
    collection: str,
    docs: List[Dict[str, Any]],
) -> None:
    bucket_name = "ossci-raw-job-status"
    key = f"{collection}/{workflow_run_id}/{workflow_run_attempt}"
    upload_to_s3(bucket_name, key, docs)


def upload_file_to_s3(
    file_name: str,
    bucket: str,
    key: str,
) -> None:
    """
    Upload a local file to S3
    """
    print(f"Upload {file_name} to s3://{bucket}/{key}")
    boto3.client("s3").upload_file(
        file_name,
        bucket,
        key,
    )


def unzip(p: Path) -> None:
    """Unzip the provided zipfile to a similarly-named directory.

    Returns None if `p` is not a zipfile.

    Looks like: /tmp/test-reports.zip -> /tmp/unzipped-test-reports/
    """
    assert p.is_file()
    unzipped_dir = p.with_name("unzipped-" + p.stem)
    print(f"Extracting {p} to {unzipped_dir}")

    with zipfile.ZipFile(p, "r") as zip:
        zip.extractall(unzipped_dir)


def is_rerun_disabled_tests(tests: Dict[str, Dict[str, int]]) -> bool:
    """
    Check if the test report is coming from rerun_disabled_tests workflow where
    each test is run multiple times
    """
<<<<<<< HEAD
    skipped = root.find(".//*skipped")
    # Need to check against None here, if not skipped doesn't work as expected
    if skipped is None:
        return False

    message = skipped.attrib.get("message", "")
    return TARGET_WORKFLOW in message or "num_red" in message
=======
    return all(
        t.get("num_green", 0) + t.get("num_red", 0) > MAX_RETRY_IN_NON_DISABLED_MODE
        for t in tests.values()
    )


def _convert_float_values_to_decimals(data: Dict[str, Any]) -> Dict[str, Any]:
    return {k: Decimal(str(v)) if isinstance(v, float) else v for k, v in data.items()}


class EnvVarMetric:
    name: str
    env_var: str
    required: bool = True
    # Used to cast the value of the env_var to the correct type (defaults to str)
    type_conversion_fn: Any = None

    def __init__(
        self,
        name: str,
        env_var: str,
        required: bool = True,
        type_conversion_fn: Any = None,
    ) -> None:
        self.name = name
        self.env_var = env_var
        self.required = required
        self.type_conversion_fn = type_conversion_fn

    def value(self) -> Any:
        value = os.environ.get(self.env_var)
        if value is None and self.required:
            raise ValueError(
                (
                    f"Missing {self.name}. Please set the {self.env_var}"
                    "environment variable to pass in this value."
                )
            )
        if self.type_conversion_fn:
            return self.type_conversion_fn(value)
        return value


def emit_metric(
    metric_name: str,
    metrics: Dict[str, Any],
) -> None:
    """
    Upload a metric to DynamoDB (and from there, Rockset).

    Parameters:
        metric_name:
            Name of the metric. Every unique metric should have a different name
            and be emitted just once per run attempt.
            Metrics are namespaced by their module and the function that emitted them.
        metrics: The actual data to record.

    Some default values are populated from environment variables, which must be set
    for metrics to be emitted. (If they're not set, this function becomes a noop):
    """

    if metrics is None:
        raise ValueError("You didn't ask to upload any metrics!")

    # We use these env vars that to determine basic info about the workflow run.
    # By using env vars, we don't have to pass this info around to every function.
    # It also helps ensure that we only emit metrics during CI
    env_var_metrics = [
        EnvVarMetric("repo", "GITHUB_REPOSITORY"),
        EnvVarMetric("workflow", "GITHUB_WORKFLOW"),
        EnvVarMetric("build_environment", "BUILD_ENVIRONMENT"),
        EnvVarMetric("job", "GITHUB_JOB"),
        EnvVarMetric("test_config", "TEST_CONFIG", required=False),
        EnvVarMetric("run_id", "GITHUB_RUN_ID", type_conversion_fn=int),
        EnvVarMetric("run_number", "GITHUB_RUN_NUMBER", type_conversion_fn=int),
        EnvVarMetric("run_attempt", "GITHUB_RUN_ATTEMPT", type_conversion_fn=int),
    ]

    # Use info about the function that invoked this one as a namespace and a way to filter metrics.
    calling_frame = inspect.currentframe().f_back  # type: ignore[union-attr]
    calling_frame_info = inspect.getframeinfo(calling_frame)  # type: ignore[arg-type]
    calling_file = os.path.basename(calling_frame_info.filename)
    calling_module = inspect.getmodule(calling_frame).__name__  # type: ignore[union-attr]
    calling_function = calling_frame_info.function

    try:
        reserved_metrics = {
            "metric_name": metric_name,
            "calling_file": calling_file,
            "calling_module": calling_module,
            "calling_function": calling_function,
            "timestamp": datetime.datetime.utcnow().strftime("%Y-%m-%d %H:%M:%S.%f"),
            **{m.name: m.value() for m in env_var_metrics},
        }
    except ValueError as e:
        warn(f"Not emitting metrics. {e}")
        return

    # Prefix key with metric name and timestamp to derisk chance of a uuid1 name collision
    reserved_metrics[
        "dynamo_key"
    ] = f"{metric_name}_{int(time.time())}_{uuid.uuid1().hex}"

    # Ensure the metrics dict doesn't contain any reserved keys
    for key in reserved_metrics.keys():
        used_reserved_keys = [k for k in metrics.keys() if k == key]
        if used_reserved_keys:
            raise ValueError(f"Metrics dict contains reserved keys: [{', '.join(key)}]")

    # boto3 doesn't support uploading float values to DynamoDB, so convert them all to decimals.
    metrics = _convert_float_values_to_decimals(metrics)

    try:
        session = boto3.Session(region_name="us-east-1")
        session.resource("dynamodb").Table("torchci-metrics").put_item(
            Item={
                **reserved_metrics,
                **metrics,
            }
        )
    except Exception as e:
        # We don't want to fail the job if we can't upload the metric.
        # We still raise the ValueErrors outside this try block since those indicate improperly configured metrics
        warn(f"Error uploading metric to DynamoDB: {e}")
        return
>>>>>>> bc2caa7f
<|MERGE_RESOLUTION|>--- conflicted
+++ resolved
@@ -1,16 +1,17 @@
+import datetime
 import gzip
+import inspect
 import io
 import json
 import os
-<<<<<<< HEAD
-import xml.etree.ElementTree as ET
-=======
 import time
 import uuid
->>>>>>> bc2caa7f
 import zipfile
+
+from decimal import Decimal
 from pathlib import Path
 from typing import Any, Dict, List
+from warnings import warn
 
 import boto3  # type: ignore[import]
 import requests
@@ -215,15 +216,6 @@
     Check if the test report is coming from rerun_disabled_tests workflow where
     each test is run multiple times
     """
-<<<<<<< HEAD
-    skipped = root.find(".//*skipped")
-    # Need to check against None here, if not skipped doesn't work as expected
-    if skipped is None:
-        return False
-
-    message = skipped.attrib.get("message", "")
-    return TARGET_WORKFLOW in message or "num_red" in message
-=======
     return all(
         t.get("num_green", 0) + t.get("num_red", 0) > MAX_RETRY_IN_NON_DISABLED_MODE
         for t in tests.values()
@@ -348,5 +340,4 @@
         # We don't want to fail the job if we can't upload the metric.
         # We still raise the ValueErrors outside this try block since those indicate improperly configured metrics
         warn(f"Error uploading metric to DynamoDB: {e}")
-        return
->>>>>>> bc2caa7f
+        return
import os
import tempfile
import unittest
from typing import Dict

import yaml

from torchgen.executorch.model import ETKernelIndex, ETKernelKey
from torchgen.gen import LineLoader

<<<<<<< HEAD
from torchgen.gen_executorch import gen_functions_declarations, translate_native_yaml, parse_yaml_files, ComputeCodegenUnboxedKernels, gen_unboxing
=======
from torchgen.gen_executorch import (
    gen_functions_declarations,
    parse_yaml_files,
    translate_native_yaml,
)
>>>>>>> 38769dd4
from torchgen.model import (
    BackendIndex,
    BackendMetadata,
    DispatchKey,
    Location,
    NativeFunction,
    OperatorName,
)
from torchgen.selective_build.selector import SelectiveBuilder
from torchgen.utils import FileManager

TEST_YAML = """
- func: add.out(Tensor self, Tensor other, *, Scalar alpha=1, Tensor(a!) out) -> Tensor(a!)
  device_check: NoCheck   # TensorIterator
  structured: True
  structured_inherits: TensorIteratorBase
  ufunc_inner_loop:
    Generic: add (AllAndComplex, BFloat16, Half, ComplexHalf)
    ScalarOnly: add (Bool)
  dispatch:
    SparseCPU: add_out_sparse_cpu
    SparseCUDA: add_out_sparse_cuda
    SparseCsrCPU: add_out_sparse_csr_cpu
    SparseCsrCUDA: add_out_sparse_csr_cuda
    MkldnnCPU: mkldnn_add_out
    MPS: add_out_mps

- func: add.Tensor(Tensor self, Tensor other, *, Scalar alpha=1) -> Tensor
  device_check: NoCheck   # TensorIterator
  structured_delegate: add.out
  variants: function, method
  dispatch:
    SparseCPU, SparseCUDA: add_sparse
    SparseCsrCPU, SparseCsrCUDA: add_sparse_csr
    MkldnnCPU: mkldnn_add
    ZeroTensor: add_zerotensor
    NestedTensorCPU, NestedTensorCUDA: NestedTensor_add_Tensor
  tags: core

- func: mul.out(Tensor self, Tensor other, *, Tensor(a!) out) -> Tensor(a!)
  device_check: NoCheck   # TensorIterator
  structured: True
  structured_inherits: TensorIteratorBase
  dispatch:
    CPU, CUDA: mul_out
    MPS: mul_out_mps
    SparseCPU: mul_out_sparse_cpu
    SparseCUDA: mul_out_sparse_cuda
    SparseCsrCPU, SparseCsrCUDA: mul_out_sparse_csr
    MkldnnCPU: mkldnn_mul_out

- func: mul.Tensor(Tensor self, Tensor other) -> Tensor
  device_check: NoCheck   # TensorIterator
  structured_delegate: mul.out
  variants: function, method
  dispatch:
    SparseCPU, SparseCUDA: mul_sparse
    SparseCsrCPU, SparseCsrCUDA: mul_sparse_csr
    MkldnnCPU: mkldnn_mul
    ZeroTensor: mul_zerotensor
    NestedTensorCPU, NestedTensorCUDA: NestedTensor_mul_Tensor
  tags: core

"""


TEST_KERNEL_YAML = """
- func: add.out(Tensor self, Tensor other, *, Scalar alpha=1, Tensor(a!) out) -> Tensor(a!)
  device_check: NoCheck   # TensorIterator
  structured: True
  structured_inherits: TensorIteratorBase
  ufunc_inner_loop:
    Generic: add (AllAndComplex, BFloat16, Half, ComplexHalf)
    ScalarOnly: add (Bool)
  type_alias:
    T0: [Float, Double]
    T1: [Double, Int]
  dim_order_alias:
    D0: [0, 1, 2, 3]
    D1: [0, 3, 2, 1]
  kernels:
    - arg_meta: null
      kernel_name: default_impl
    - arg_meta:
        self: [T0, D0]
        other: [T1, D0]
        out: [T0, D0]
      kernel_name: test_impl
    - arg_meta:
        self: [T1, D0]
        other: [T1, D1]
        out: [T0, D1]
      kernel_name: test_impl_2

- func: add.Tensor(Tensor self, Tensor other, *, Scalar alpha=1) -> Tensor
  device_check: NoCheck   # TensorIterator
  structured_delegate: add.out
  variants: function, method
  tags: core

- func: mul.out(Tensor self, Tensor other, *, Tensor(a!) out) -> Tensor(a!)
  device_check: NoCheck   # TensorIterator
  structured: True
  structured_inherits: TensorIteratorBase
  type_alias:
    T0: [Float]
    T1: [Double]
  dim_order_alias:
    D0: [0, 1, 2, 3]
  kernels:
    - arg_meta: null
      kernel_name: default_impl
    - arg_meta:
        self: [T0, D0]
        other: [T1, D0]
        out: [T0, D0]
      kernel_name: test_impl

- func: mul.Tensor(Tensor self, Tensor other) -> Tensor
  device_check: NoCheck   # TensorIterator
  structured_delegate: mul.out
  variants: function, method
  tags: core

"""


class TestParseNativeYaml(unittest.TestCase):
    def setUp(self) -> None:
        self.temp_dir = tempfile.mkdtemp()

        self.aten_yaml_path = os.path.join(self.temp_dir, "test_native_functions.yaml")
        with open(self.aten_yaml_path, "w") as f:
            f.write(TEST_YAML)
        self.ops_yaml_path = os.path.join(self.temp_dir, "test.yaml")
        self.tags_yaml_path = os.path.join(self.temp_dir, "tags.yaml")
        with open(self.tags_yaml_path, "w") as f:
            f.write(
                """
- tag: core
  desc: test
            """
            )
        with open(self.ops_yaml_path, "w") as f:
            f.write(
                """
- op: add.out
  device_check: NoCheck   # TensorIterator
  dispatch:
    CPU: torch::executor::add_out_kernel

- op: mul.out
  device_check: NoCheck   # TensorIterator
  dispatch:
    CPU: torch::executor::mul_out_kernel
                """
            )

    def test_translate_native_yaml_writes_correct_data(self) -> None:
        out_yaml_path = os.path.join(self.temp_dir, "out.yaml")
        with open(out_yaml_path, "w") as out_file:
            translate_native_yaml(
                tags_yaml_path=self.tags_yaml_path,
                aten_yaml_path=self.aten_yaml_path,
                native_yaml_path=self.ops_yaml_path,
                use_aten_lib=False,
                out_file=out_file,
            )
        with open(out_yaml_path, "r") as out_file:
            es = yaml.load(out_file, Loader=LineLoader)
        self.assertTrue(all("func" in e for e in es))
        self.assertTrue(all(e.get("variants") == "function" for e in es))

        # Check that kernel fields aren't introduced in yaml
        for e in es:
            self.assertFalse({"kernels", "type_alias", "dim_order_alias"} < e.keys())

    def test_parse_yaml_files(self) -> None:
        custom_ops_yaml_path = None
        selector = SelectiveBuilder.get_nop_selector()
        use_aten_lib = False

        parsed_yaml, custom_ops_parsed_yaml = parse_yaml_files(
            aten_yaml_path=self.aten_yaml_path,
            tags_yaml_path=self.tags_yaml_path,
            native_yaml_path=self.ops_yaml_path,
            custom_ops_yaml_path=custom_ops_yaml_path,
            selector=selector,
            use_aten_lib=use_aten_lib,
        )

        # Just the default kernel entry
        expected_kernel_entry = {"add.out": 1, "mul.out": 1}
        self.assertTrue(len(parsed_yaml.native_functions) == len(expected_kernel_entry))

        op_entries = parsed_yaml.kernel_index.index
        for op_name, kernel_mapping in op_entries.items():
            self.assertTrue(
                len(kernel_mapping) == expected_kernel_entry.pop(str(op_name))
            )

        self.assertTrue(len(expected_kernel_entry) == 0)

    def tearDown(self) -> None:
        import shutil

        try:
            shutil.rmtree(self.temp_dir)
        except OSError:
            pass


class TestParseKernelYamlFiles(unittest.TestCase):
    def setUp(self) -> None:
        self.temp_dir = tempfile.mkdtemp()

        self.aten_kernel_yaml_path = os.path.join(
            self.temp_dir, "test_kernel_native_functions.yaml"
        )
        with open(self.aten_kernel_yaml_path, "w") as f:
            f.write(TEST_KERNEL_YAML)
        self.ops_yaml_path = os.path.join(self.temp_dir, "test.yaml")
        self.tags_yaml_path = os.path.join(self.temp_dir, "tags.yaml")
        with open(self.tags_yaml_path, "w") as f:
            f.write(
                """
- tag: core
  desc: test
            """
            )
        with open(self.ops_yaml_path, "w") as f:
            f.write(
                """
- op: add.out
  device_check: NoCheck   # TensorIterator
  dispatch:
    CPU: torch::executor::add_out_kernel

- op: mul.out
  device_check: NoCheck   # TensorIterator
  dispatch:
    CPU: torch::executor::mul_out_kernel
                """
            )

    def test_translate_kernel_native_yaml_writes_correct_data(self) -> None:
        out_yaml_path = os.path.join(self.temp_dir, "out2.yaml")
        with open(out_yaml_path, "w") as out_file:
            translate_native_yaml(
                tags_yaml_path=self.tags_yaml_path,
                aten_yaml_path=self.aten_kernel_yaml_path,
                native_yaml_path=self.ops_yaml_path,
                use_aten_lib=False,
                out_file=out_file,
            )
        with open(out_yaml_path, "r") as out_file:
            es = yaml.load(out_file, Loader=LineLoader)
        self.assertTrue(all("func" in e for e in es))
        self.assertTrue(all(e.get("variants") == "function" for e in es))

        # Check persistence of kernel fields in yaml
        for e in es:
            self.assertTrue({"kernels", "type_alias", "dim_order_alias"} < e.keys())

    def test_parse_yaml_files(self) -> None:
        custom_ops_yaml_path = None
        selector = SelectiveBuilder.get_nop_selector()
        use_aten_lib = False

        parsed_yaml, custom_ops_parsed_yaml = parse_yaml_files(
            aten_yaml_path=self.aten_kernel_yaml_path,
            tags_yaml_path=self.tags_yaml_path,
            native_yaml_path=self.ops_yaml_path,
            custom_ops_yaml_path=custom_ops_yaml_path,
            selector=selector,
            use_aten_lib=use_aten_lib,
        )

        expected_kernel_entry = {"add.out": 9, "mul.out": 2}
        self.assertTrue(len(parsed_yaml.native_functions) == len(expected_kernel_entry))

        op_entries = parsed_yaml.kernel_index.index
        for op_name, kernel_mapping in op_entries.items():
            self.assertTrue(
                len(kernel_mapping) == expected_kernel_entry.pop(str(op_name))
            )

        self.assertTrue(len(expected_kernel_entry) == 0)

    def tearDown(self) -> None:
        import shutil

        try:
            shutil.rmtree(self.temp_dir)
        except OSError:
            pass


class TestGenFunctionsDeclarations(unittest.TestCase):
    def setUp(self) -> None:
        (
            self.custom_1_native_function,
            custom_1_backend_index,
        ) = NativeFunction.from_yaml(
            {"func": "custom_1::op_1() -> bool", "dispatch": {"CPU": "kernel_1"}},
            loc=Location(__file__, 1),
            valid_tags=set(),
        )
        (
            self.custom_2_native_function,
            custom_2_backend_index,
        ) = NativeFunction.from_yaml(
            {
                "func": "custom_2::op_2() -> bool",
                "dispatch": {"CPU": "kernel_2"},
            },
            loc=Location(__file__, 1),
            valid_tags=set(),
        )

        backend_indices: Dict[DispatchKey, Dict[OperatorName, BackendMetadata]] = {
            DispatchKey.CPU: {},
            DispatchKey.QuantizedCPU: {},
        }
        BackendIndex.grow_index(backend_indices, custom_1_backend_index)
        BackendIndex.grow_index(backend_indices, custom_2_backend_index)
        self.static_dispatch_idx = [
            BackendIndex(
                dispatch_key=k,
                use_out_as_primary=True,
                external=False,
                device_guard=False,
                index=backend_indices[k],
            )
            for k in backend_indices
        ]
        self.kernel_index = ETKernelIndex.from_backend_indices(backend_indices)

    def test_operators_with_different_namespaces_are_grouped_correctly(self) -> None:
        declarations = gen_functions_declarations(
            native_functions=[
                self.custom_1_native_function,
                self.custom_2_native_function,
            ],
            kernel_index=self.kernel_index,
            selector=SelectiveBuilder.get_nop_selector(),
            use_aten_lib=False,
        )
        self.assertTrue(
            """
namespace custom_1 {

// custom_1::op_1() -> bool
TORCH_API inline bool op_1(torch::executor::RuntimeContext & context) {
    return ::at::native::kernel_1(context);
}

} // namespace custom_1
"""
            in declarations
        )

        self.assertTrue(
            """
namespace custom_2 {

// custom_2::op_2() -> bool
TORCH_API inline bool op_2(torch::executor::RuntimeContext & context) {
    return ::at::native::kernel_2(context);
}

} // namespace custom_2
        """
            in declarations
        )

    def test_aten_lib_has_context_arg(self) -> None:
        declarations = gen_functions_declarations(
            native_functions=[
                self.custom_1_native_function,
            ],
            kernel_index=self.kernel_index,
            selector=SelectiveBuilder.get_nop_selector(),
            use_aten_lib=True,
        )
        print(declarations)
        self.assertTrue(
            """
namespace custom_1 {

// custom_1::op_1() -> bool
TORCH_API inline bool op_1(torch::executor::RuntimeContext & context) {
    return at::op_1();
}

} // namespace custom_1
        """
            in declarations
        )


class TestComputeCodegenUnboxedKernels(unittest.TestCase):
    def setUp(self) -> None:
        (
            self.native_function_no_kern,
            _,
        ) = NativeFunction.from_yaml(
            {"func": "custom_1::op_1() -> bool", "dispatch": {"CPU": "unused_kernel_1"}},
            loc=Location(__file__, 1),
            valid_tags=set(),
        )

        self.default_kernel_key = ETKernelKey(default=True)
        self.default_backend_metadata = BackendMetadata("default_kernel", False, "at")
        self.default_kernel_entry = (
            self.default_kernel_key, self.default_backend_metadata
        )

    def test_codegen_unboxed_default(self) -> None:
        selector = SelectiveBuilder.get_nop_selector()
        use_aten_lib = False
        entry = (
            self.native_function_no_kern,
            self.default_kernel_entry
        )

        result = ComputeCodegenUnboxedKernels(selector, use_aten_lib)(entry)
        # Concat used to prevent whitespace stripping
        expected_str ="""
Kernel(
    "custom_1::op_1",
    "default",
    [](torch::executor::RuntimeContext & context, EValue** stack) {
        """ + """

        EXECUTORCH_SCOPE_PROF("native_call_op_1");
        bool result_ = torch::executor::at::default_kernel(context, );

        *stack[0] = EValue(result_);
    }
),
"""

        self.assertTrue(expected_str == result)<|MERGE_RESOLUTION|>--- conflicted
+++ resolved
@@ -8,15 +8,12 @@
 from torchgen.executorch.model import ETKernelIndex, ETKernelKey
 from torchgen.gen import LineLoader
 
-<<<<<<< HEAD
-from torchgen.gen_executorch import gen_functions_declarations, translate_native_yaml, parse_yaml_files, ComputeCodegenUnboxedKernels, gen_unboxing
-=======
 from torchgen.gen_executorch import (
+    ComputeCodegenUnboxedKernels,
     gen_functions_declarations,
     parse_yaml_files,
     translate_native_yaml,
 )
->>>>>>> 38769dd4
 from torchgen.model import (
     BackendIndex,
     BackendMetadata,
@@ -26,7 +23,6 @@
     OperatorName,
 )
 from torchgen.selective_build.selector import SelectiveBuilder
-from torchgen.utils import FileManager
 
 TEST_YAML = """
 - func: add.out(Tensor self, Tensor other, *, Scalar alpha=1, Tensor(a!) out) -> Tensor(a!)
@@ -424,40 +420,46 @@
             self.native_function_no_kern,
             _,
         ) = NativeFunction.from_yaml(
-            {"func": "custom_1::op_1() -> bool", "dispatch": {"CPU": "unused_kernel_1"}},
+            {
+                "func": "custom_1::op_1() -> bool",
+                "dispatch": {"CPU": "unused_kernel_1"},
+            },
             loc=Location(__file__, 1),
             valid_tags=set(),
         )
 
         self.default_kernel_key = ETKernelKey(default=True)
-        self.default_backend_metadata = BackendMetadata("default_kernel", False, "at")
+        self.default_backend_metadata = BackendMetadata(
+            "default_kernel", False, "at::native"
+        )
         self.default_kernel_entry = (
-            self.default_kernel_key, self.default_backend_metadata
+            self.default_kernel_key,
+            self.default_backend_metadata,
         )
 
     def test_codegen_unboxed_default(self) -> None:
         selector = SelectiveBuilder.get_nop_selector()
         use_aten_lib = False
-        entry = (
-            self.native_function_no_kern,
-            self.default_kernel_entry
-        )
+        entry = (self.native_function_no_kern, self.default_kernel_entry)
 
         result = ComputeCodegenUnboxedKernels(selector, use_aten_lib)(entry)
         # Concat used to prevent whitespace stripping
-        expected_str ="""
+        expected_str = (
+            """
 Kernel(
     "custom_1::op_1",
     "default",
     [](torch::executor::RuntimeContext & context, EValue** stack) {
-        """ + """
+        """
+            + """
 
         EXECUTORCH_SCOPE_PROF("native_call_op_1");
-        bool result_ = torch::executor::at::default_kernel(context, );
+        bool result_ = at::native::default_kernel(context, );
 
         *stack[0] = EValue(result_);
     }
 ),
 """
+        )
 
         self.assertTrue(expected_str == result)